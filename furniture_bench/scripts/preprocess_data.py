"""Preprocess pkl file data to train the models"""
import pickle
import argparse
from pathlib import Path

import numpy as np

from furniture_bench.robot.robot_state import filter_and_concat_robot_state
from furniture_bench.config import config

parser = argparse.ArgumentParser()
parser.add_argument(
    "--in-data-path", help="Path to directory to load the data", required=True
)
parser.add_argument(
    "--out-data-path", help="Path to directory to save the data", required=True
)
parser.add_argument(
    "--save-last-step",
    action="store_true",
    help="Whether to save last step of the trajectory. (For example, for Off-policy learning)",
)
parser.add_argument(
    "--no-robot-state",
    action="store_true",
    help="Do not use robot state.",
)
parser.add_argument(
    "--success-only",
    action="store_true",
    help="Only use successful trajectories",
)
parser.add_argument(
    "--done-when-assembled",
    action="store_true",
    help="Terminate converting when all the parts are assembled.",
)

parser.add_argument("--sum-rew", type=int)
parser.add_argument(
    "--from-skill", type=int, help="Where evaluation starts in skill benchmark"
)
parser.add_argument(
    "--to-skill", type=int, help="Where evaluation ends in skill benchmark"
)
parser.add_argument(
    "--skill-margin", type=int, help="Margin of skill benchmark", default=10
)
parser.add_argument(
    "--use-all-cam", action="store_true", help="Use all of images from three cameras."
)
parser.add_argument(
    "--stack-cam", action="store_true", help="Stack images from three cameras."
)
parser.add_argument(
    "--norm-pos-acts",
    action="store_true",
    help="Do not normalize positional actions. [-1 to 1]",
)
parser.add_argument(
    "--norm-pos-x",
    type=float,
    help="Normalization factor of x position.",
    default=0.1001,
)
parser.add_argument(
    "--norm-pos-y",
    type=float,
    help="Normalization factor of y position.",
    default=0.1001,
)
parser.add_argument(
    "--norm-pos-z",
    type=float,
    help="Normalization factor of z position.",
    default=0.1001,
)

parser.add_argument(
    "--no-flat-robot-state",
    action="store_true",
)

parser.add_argument(
<<<<<<< HEAD
    "--phase-reward",
    action="store_true"
=======
    "--low_dim",
    action="store_true",
>>>>>>> 766a6f7e
)

args = parser.parse_args()


def main():
    files = list(Path(args.in_data_path).rglob("*.pkl"))
    if len(files) == 0:
        raise Exception("Data path is empty")

    for i, file in enumerate(sorted(files)):
        print(f"[{i + 1} / {len(files)}] converting {file}")
        with open(file, "rb") as f:
            try:
                data = pickle.load(f)
            except Exception as e:
                print(f"Fail to load: {file}")
                continue

            if args.success_only and not data["success"]:
                print(f"Skip failed trajectory: {file}")
                continue
            if len(data["observations"]) == 0:
                print(f"Skip empty trajectory: {file}")
                continue
            new_traj = {}
            new_traj["furniture"] = data["furniture"]
            new_traj["observations"] = data["observations"].copy()
            new_traj["actions"] = data["actions"].copy()
            new_traj["rewards"] = data["rewards"].copy()
            new_traj["skills"] = data["skills"].copy()

            # Skip no action.
            no_action = np.array([0, 0, 0, 0, 0, 0, 1, -1], dtype=np.float32)
            len_traj = len(data["actions"])
            num_skipped = 0
            for i in range(len_traj):
                if np.isclose(new_traj["actions"][i], no_action).all():
                    num_skipped += 1
                else:
                    break

            new_traj["observations"] = new_traj["observations"][num_skipped:]
            new_traj["actions"] = new_traj["actions"][num_skipped:]
            new_traj["rewards"] = new_traj["rewards"][num_skipped:]
            new_traj["skills"] = new_traj["skills"][num_skipped:]

            print(f"Number of skipped actions: {num_skipped}")

            if args.done_when_assembled:
                sum_rew = 0
                for done_idx, rew in enumerate(new_traj["rewards"]):
                    sum_rew += rew
                    if (
                        sum_rew
                        == config["furniture"][data["furniture"]]["total_reward"]
                    ):
                        break
                done_idx = done_idx + 1 if done_idx + 2 < len_traj else len_traj - 1
                new_traj["observations"] = new_traj["observations"][: done_idx + 1]
                new_traj["actions"] = new_traj["actions"][:done_idx]
                new_traj["rewards"] = new_traj["rewards"][:done_idx]
                new_traj["skills"] = new_traj["skills"][:done_idx]
            
            if args.phase_reward:
                assert not args.done_when_assembled, "Index doesn't match with phase reward"
                idxs = np.where(np.array(new_traj["skills"]) == 1)[0]
                new_traj['rewards'] = np.array(new_traj['rewards'])
                new_traj['rewards'] = np.zeros_like(new_traj['rewards'])
                
                new_traj['rewards'][idxs] = 1
                assert sum(new_traj["rewards"]) == 5
                new_traj['rewards'] = new_traj['rewards'].tolist()

            # Skill benchmark.
            if args.from_skill is not None:
                if args.to_skill is None:
                    # Use last index.
                    skill_done_idx = len_traj - 1

                skill = 0
                from_skill_idx = 0
                for idx, skill_complete in enumerate(new_traj["skills"]):
                    if skill_complete == 1:
                        skill += 1
                        if skill == args.from_skill:
                            from_skill_idx = idx
                        if skill == args.to_skill:
                            skill_done_idx = idx

                start_idx = (
                    from_skill_idx - args.skill_margin
                    if from_skill_idx - args.skill_margin > 0
                    else 0
                )

                done_idx = (
                    skill_done_idx + args.skill_margin + 1
                    if skill_done_idx + args.skill_margin + 2 < len_traj
                    else len_traj - 1
                )

                new_traj["observations"] = new_traj["observations"][
                    start_idx : done_idx + 1
                ]
                new_traj["actions"] = new_traj["actions"][start_idx:done_idx]
                new_traj["rewards"] = new_traj["rewards"][start_idx:done_idx]

            if not args.save_last_step:
                new_traj["observations"].pop()

            print(
                f"Number of truncated last steps: {len_traj - (done_idx + 1) if args.done_when_assembled else 0}"
            )
            print(f"Length of new trajectory {len(new_traj['actions'])}")

            # Make it channel first.
            for o in new_traj["observations"]:
                for img in ["color_image1", "color_image2"]:
                    o[img] = np.moveaxis(o[img], -1, 0)

            if args.use_all_cam:
                # Use all three camera input images.
                new_traj["observations"] = [
                    {
                        "color_image1": o["color_image1"],  # Camera 1 image
                        "color_image2": o["color_image2"],  # Camera 2 image
                        "color_image3": o["color_image3"],  # Camera 3 image
                        "robot_state": filter_and_concat_robot_state(o["robot_state"]),
                    }
                    for o in new_traj["observations"]
                ]
            else:
                obs_keys = ["color_image1", "color_image2", "robot_state"]
                if args.low_dim:
                    obs_keys.append('parts_poses')
                new_obs = []
                for o in new_traj['observations']:
                    d = {}
                    for k in obs_keys:
                        if not args.no_flat_robot_state and k == "robot_state":
                            d[k] = filter_and_concat_robot_state(o["robot_state"])
                        else:
                            d[k] = o[k]
                    new_obs.append(d)

            if args.no_robot_state:
                for obs in new_traj["observations"]:
                    obs.pop("robot_state")

            norm_eps = 1e-5
            cnt = 0
            last_sign = -1

            for i, act in enumerate(new_traj["actions"]):
                if act[6] < 0:
                    act[3:7] = -act[3:7]  # Make sure quaternion scalar is positive.
                if args.norm_pos_acts:
                    act[0] /= args.norm_pos_x
                    act[1] /= args.norm_pos_y
                    act[2] /= args.norm_pos_z
                    act = np.clip(act, -1 + norm_eps, 1 - norm_eps)
        
        assert len(new_traj["observations"]) == len(new_traj["actions"])
        assert len(new_traj["observations"]) == len(new_traj["rewards"])
        assert len(new_traj["observations"]) == len(new_traj["skills"])

        if args.norm_pos_acts:
            print(
                f"Normalization factor: ({args.norm_pos_x}, {args.norm_pos_y}, {args.norm_pos_z})"
            )

        out_dir = Path(args.out_data_path)
        out_dir.mkdir(parents=True, exist_ok=True)
        new_file = out_dir / file.name

        print(f">> save to {new_file}")

        with open(new_file, "wb") as f:
            pickle.dump(new_traj, f)


if __name__ == "__main__":
    main()<|MERGE_RESOLUTION|>--- conflicted
+++ resolved
@@ -82,13 +82,12 @@
 )
 
 parser.add_argument(
-<<<<<<< HEAD
     "--phase-reward",
     action="store_true"
-=======
+)
+parser.add_argument(
     "--low_dim",
     action="store_true",
->>>>>>> 766a6f7e
 )
 
 args = parser.parse_args()
