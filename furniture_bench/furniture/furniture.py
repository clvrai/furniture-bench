--- conflicted
+++ resolved
@@ -475,13 +475,8 @@
             if is_similar_pose(
                 assembled_rel_pose,
                 rel_pose,
-<<<<<<< HEAD
-                ori_bound=self.ori_bound,
-                pos_threshold=self.assembled_pos_threshold,
-=======
                 ori_bound=ori_bound,
                 pos_threshold=pos_threshold
->>>>>>> 9dc9bff5
             ):
                 return True
 
