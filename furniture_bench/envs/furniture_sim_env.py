try:
    import isaacgym
    from isaacgym import gymapi, gymtorch
except ImportError as e:
    from rich import print

    print(
        """[red][Isaac Gym Import Error]
  1. You need to install Isaac Gym, if not installed.
    - Download Isaac Gym following https://clvrai.github.io/furniture-bench/docs/getting_started/installation_guide_furniture_sim.html#download-isaac-gym
    - Then, pip install -e isaacgym/python
  2. If PyTorch was imported before furniture_bench, please import torch after furniture_bench.[/red]
"""
    )
    print()
    raise ImportError(e)


from typing import Union
from datetime import datetime
from pathlib import Path

import torch
import cv2

# import gym
import gymnasium as gym
import numpy as np

import furniture_bench.utils.transform as T
import furniture_bench.controllers.control_utils as C
from furniture_bench.envs.initialization_mode import Randomness, str_to_enum
from furniture_bench.controllers.osc import osc_factory
from furniture_bench.furniture import furniture_factory
from furniture_bench.sim_config import sim_config
from furniture_bench.config import ROBOT_HEIGHT, config
from furniture_bench.utils.pose import get_mat, rot_mat
from furniture_bench.envs.observation import (
    FULL_OBS,
    DEFAULT_VISUAL_OBS,
    DEFAULT_STATE_OBS,
)
from furniture_bench.robot.robot_state import ROBOT_STATE_DIMS
from furniture_bench.furniture.parts.part import Part


ASSET_ROOT = str(Path(__file__).parent.parent.absolute() / "assets")


class FurnitureSimEnv(gym.Env):
    """FurnitureSim base class."""

    def __init__(
        self,
        furniture: str,
        num_envs: int = 1,
        resize_img: bool = True,
        obs_keys=None,
        concat_robot_state: bool = False,
        manual_label: bool = False,
        manual_done: bool = False,
        headless: bool = False,
        compute_device_id: int = 0,
        graphics_device_id: int = 0,
        init_assembled: bool = False,
        np_step_out: bool = False,
        channel_first: bool = False,
        randomness: Union[str, Randomness] = "low",
        high_random_idx: int = 0,
        save_camera_input: bool = False,
        record: bool = False,
        max_env_steps: int = 3000,
        act_rot_repr: str = "quat",
        abs_action: bool = False,
        **kwargs,
    ):
        """
        Args:
            furniture (str): Specifies the type of furniture. Options are 'lamp', 'square_table', 'desk', 'drawer', 'cabinet', 'round_table', 'stool', 'chair', 'one_leg'.
            num_envs (int): Number of parallel environments.
            resize_img (bool): If true, images are resized to 224 x 224.
            obs_keys (list): List of observations for observation space (i.e., RGB-D image from three cameras, proprioceptive states, and poses of the furniture parts.)
            concat_robot_state (bool): Whether to return concatenated `robot_state` or its dictionary form in observation.
            manual_label (bool): If true, the environment reward is manually labeled.
            manual_done (bool): If true, the environment is terminated manually.
            headless (bool): If true, simulation runs without GUI.
            compute_device_id (int): GPU device ID used for simulation.
            graphics_device_id (int): GPU device ID used for rendering.
            init_assembled (bool): If true, the environment is initialized with assembled furniture.
            np_step_out (bool): If true, env.step() returns Numpy arrays.
            channel_first (bool): If true, color images are returned in channel first format [3, H, w].
            randomness (str): Level of randomness in the environment. Options are 'low', 'med', 'high'.
            high_random_idx (int): Index of the high randomness level (range: [0-2]). Default -1 will randomly select the index within the range.
            save_camera_input (bool): If true, the initial camera inputs are saved.
            record (bool): If true, videos of the wrist and front cameras' RGB inputs are recorded.
            max_env_steps (int): Maximum number of steps per episode (default: 3000).
            act_rot_repr (str): Representation of rotation for action space. Options are 'quat', 'axis', or 'rot_6d'.
            abs_action (bool): If true, the action is the absolute pose of the agent.
        """
        super(FurnitureSimEnv, self).__init__()
        self.device = torch.device("cuda", compute_device_id)

        self.assemble_idx = 0
        # Furniture for each environment (reward, reset).
        self.furnitures = [furniture_factory(furniture) for _ in range(num_envs)]

        if num_envs == 1:
            self.furniture = self.furnitures[0]
        else:
            self.furniture = furniture_factory(furniture)

        self.furniture.max_env_steps = max_env_steps
        for furn in self.furnitures:
            furn.max_env_steps = max_env_steps

        self.furniture_name = furniture
        self.num_envs = num_envs
        self.obs_keys = obs_keys or DEFAULT_VISUAL_OBS
        self.robot_state_keys = [
            k.split("/")[1] for k in self.obs_keys if k.startswith("robot_state")
        ]
        self.concat_robot_state = concat_robot_state
        self.pose_dim = 7
        self.resize_img = resize_img
        self.manual_label = manual_label
        self.manual_done = manual_done
        self.headless = headless
        self.move_neutral = False
        self.ctrl_started = False
        self.init_assembled = init_assembled
        self.np_step_out = np_step_out
        self.channel_first = channel_first
        self.from_skill = (
            0  # TODO: Skill benchmark should be implemented in FurnitureSim.
        )
        self.randomness = str_to_enum(randomness)
        self.high_random_idx = high_random_idx
        self.last_grasp = torch.tensor([-1.0] * num_envs, device=self.device)
        self.grasp_margin = 0.02 - 0.001  # To prevent repeating open an close actions.
        self.max_gripper_width = config["robot"]["max_gripper_width"][furniture]

        self.save_camera_input = save_camera_input
        self.img_size = sim_config["camera"][
            "resized_img_size" if resize_img else "color_img_size"
        ]

        # Simulator setup.
        self.isaac_gym = gymapi.acquire_gym()
        self.sim = self.isaac_gym.create_sim(
            compute_device_id,
            graphics_device_id,
            gymapi.SimType.SIM_PHYSX,
            sim_config["sim_params"],
        )
        self._create_ground_plane()
        self._setup_lights()
        self.import_assets()
        self.create_envs()
        self.set_viewer()
        self.set_camera()
        self.acquire_base_tensors()

        self.isaac_gym.prepare_sim(self.sim)
        self.refresh()

        self.isaac_gym.refresh_actor_root_state_tensor(self.sim)

        self.init_ee_pos, self.init_ee_quat = self.get_ee_pose()

        gym.logger.set_level(gym.logger.INFO)

        self.record = record
        if self.record:
            record_dir = Path("sim_record") / datetime.now().strftime("%Y%m%d-%H%M%S")
            record_dir.mkdir(parents=True, exist_ok=True)
            self.video_writer = cv2.VideoWriter(
                str(record_dir / "video.mp4"),
                cv2.VideoWriter_fourcc(*"MP4V"),
                30,
                (self.img_size[1] * 2, self.img_size[0]),  # Wrist and front cameras.
            )

        if (
            act_rot_repr != "quat"
            and act_rot_repr != "axis"
            and act_rot_repr != "rot_6d"
        ):
            raise ValueError(f"Invalid rotation representation: {act_rot_repr}")
        self.act_rot_repr = act_rot_repr
        self.abs_action = abs_action

        self.robot_state_as_dict = kwargs.get("robot_state_as_dict", True)
        self.squeeze_batch_dim = kwargs.get("squeeze_batch_dim", False)

    def _create_ground_plane(self):
        """Creates ground plane."""
        plane_params = gymapi.PlaneParams()
        plane_params.normal = gymapi.Vec3(0, 0, 1)
        self.isaac_gym.add_ground(self.sim, plane_params)

    def _setup_lights(self):
        for light in sim_config["lights"]:
            l_color = gymapi.Vec3(*light["color"])
            l_ambient = gymapi.Vec3(*light["ambient"])
            l_direction = gymapi.Vec3(*light["direction"])
            self.isaac_gym.set_light_parameters(
                self.sim, 0, l_color, l_ambient, l_direction
            )

    def create_envs(self):
        table_pos = gymapi.Vec3(0.8, 0.8, 0.4)
        self.franka_pose = gymapi.Transform()

        table_half_width = 0.015
        table_surface_z = table_pos.z + table_half_width
        self.franka_pose.p = gymapi.Vec3(
            0.5 * -table_pos.x + 0.1, 0, table_surface_z + ROBOT_HEIGHT
        )

        self.franka_from_origin_mat = get_mat(
            [self.franka_pose.p.x, self.franka_pose.p.y, self.franka_pose.p.z],
            [0, 0, 0],
        )
        self.base_tag_from_robot_mat = config["robot"]["tag_base_from_robot_base"]

        franka_link_dict = self.isaac_gym.get_asset_rigid_body_dict(self.franka_asset)
        self.franka_ee_index = franka_link_dict["k_ee_link"]
        self.franka_base_index = franka_link_dict["panda_link0"]
        # Parts assets.
        # Create assets.
        self.part_assets = {}
        for part in self.furniture.parts:
            asset_option = sim_config["asset"][part.name]
            self.part_assets[part.name] = self.isaac_gym.load_asset(
                self.sim, ASSET_ROOT, part.asset_file, asset_option
            )
        # Create envs.
        num_per_row = int(np.sqrt(self.num_envs))
        spacing = 1.0
        env_lower = gymapi.Vec3(-spacing, -spacing, 0.0)
        env_upper = gymapi.Vec3(spacing, spacing, spacing)
        self.envs = []
        self.env_steps = torch.zeros(self.num_envs, dtype=torch.int, device=self.device)

        self.handles = {}
        self.ee_idxs = []
        self.ee_handles = []
        self.osc_ctrls = []

        self.base_idxs = []
        self.part_idxs = {}
        self.franka_handles = []
        for i in range(self.num_envs):
            env = self.isaac_gym.create_env(self.sim, env_lower, env_upper, num_per_row)
            self.envs.append(env)
            # Add workspace (table).
            table_pose = gymapi.Transform()
            table_pose.p = gymapi.Vec3(0.0, 0.0, table_pos.z)

            table_handle = self.isaac_gym.create_actor(
                env, self.table_asset, table_pose, "table", i, 0
            )
            table_props = self.isaac_gym.get_actor_rigid_shape_properties(
                env, table_handle
            )
            table_props[0].friction = sim_config["table"]["friction"]
            self.isaac_gym.set_actor_rigid_shape_properties(
                env, table_handle, table_props
            )

            self.base_tag_pose = gymapi.Transform()
            base_tag_pos = T.pos_from_mat(config["robot"]["tag_base_from_robot_base"])
            self.base_tag_pose.p = self.franka_pose.p + gymapi.Vec3(
                base_tag_pos[0], base_tag_pos[1], -ROBOT_HEIGHT
            )
            self.base_tag_pose.p.z = table_surface_z
            base_tag_handle = self.isaac_gym.create_actor(
                env, self.base_tag_asset, self.base_tag_pose, "base_tag", i, 0
            )
            bg_pos = gymapi.Vec3(-0.8, 0, 0.75)
            bg_pose = gymapi.Transform()
            bg_pose.p = gymapi.Vec3(bg_pos.x, bg_pos.y, bg_pos.z)
            bg_handle = self.isaac_gym.create_actor(
                env, self.background_asset, bg_pose, "background", i, 0
            )
            # TODO: Make config
            obstacle_pose = gymapi.Transform()
            obstacle_pose.p = gymapi.Vec3(
                self.base_tag_pose.p.x + 0.37 + 0.01, 0.0, table_surface_z + 0.015
            )
            obstacle_pose.r = gymapi.Quat.from_axis_angle(
                gymapi.Vec3(0, 0, 1), 0.5 * np.pi
            )

            obstacle_handle = self.isaac_gym.create_actor(
                env, self.obstacle_front_asset, obstacle_pose, f"obstacle_front", i, 0
            )
            part_idx = self.isaac_gym.get_actor_rigid_body_index(
                env, obstacle_handle, 0, gymapi.DOMAIN_SIM
            )
            if self.part_idxs.get("obstacle_front") is None:
                self.part_idxs["obstacle_front"] = [part_idx]
            else:
                self.part_idxs[f"obstacle_front"].append(part_idx)

            for j, name in enumerate(["obstacle_right", "obstacle_left"]):
                y = -0.175 if j == 0 else 0.175
                obstacle_pose = gymapi.Transform()
                obstacle_pose.p = gymapi.Vec3(
                    self.base_tag_pose.p.x + 0.37 + 0.01 - 0.075,
                    y,
                    table_surface_z + 0.015,
                )
                obstacle_pose.r = gymapi.Quat.from_axis_angle(
                    gymapi.Vec3(0, 0, 1), 0.5 * np.pi
                )

                obstacle_handle = self.isaac_gym.create_actor(
                    env, self.obstacle_side_asset, obstacle_pose, name, i, 0
                )
                part_idx = self.isaac_gym.get_actor_rigid_body_index(
                    env, obstacle_handle, 0, gymapi.DOMAIN_SIM
                )
                if self.part_idxs.get(name) is None:
                    self.part_idxs[name] = [part_idx]
                else:
                    self.part_idxs[name].append(part_idx)
            # Add robot.
            franka_handle = self.isaac_gym.create_actor(
                env, self.franka_asset, self.franka_pose, "franka", i, 0
            )
            self.franka_num_dofs = self.isaac_gym.get_actor_dof_count(
                env, franka_handle
            )

            self.isaac_gym.enable_actor_dof_force_sensors(env, franka_handle)
            self.franka_handles.append(franka_handle)

            # Get global index of hand and base.
            self.ee_idxs.append(
                self.isaac_gym.get_actor_rigid_body_index(
                    env, franka_handle, self.franka_ee_index, gymapi.DOMAIN_SIM
                )
            )
            self.ee_handles.append(
                self.isaac_gym.find_actor_rigid_body_handle(
                    env, franka_handle, "k_ee_link"
                )
            )
            self.base_idxs.append(
                self.isaac_gym.get_actor_rigid_body_index(
                    env, franka_handle, self.franka_base_index, gymapi.DOMAIN_SIM
                )
            )
            # Set dof properties.
            franka_dof_props = self.isaac_gym.get_asset_dof_properties(
                self.franka_asset
            )
            franka_dof_props["driveMode"][:7].fill(gymapi.DOF_MODE_EFFORT)
            franka_dof_props["stiffness"][:7].fill(0.0)
            franka_dof_props["damping"][:7].fill(0.0)
            franka_dof_props["friction"][:7] = sim_config["robot"]["arm_frictions"]
            # Grippers
            franka_dof_props["driveMode"][7:].fill(gymapi.DOF_MODE_EFFORT)
            franka_dof_props["stiffness"][7:].fill(0)
            franka_dof_props["damping"][7:].fill(0)
            franka_dof_props["friction"][7:] = sim_config["robot"]["gripper_frictions"]
            franka_dof_props["upper"][7:] = self.max_gripper_width / 2

            self.isaac_gym.set_actor_dof_properties(
                env, franka_handle, franka_dof_props
            )
            # Set initial dof states
            franka_num_dofs = self.isaac_gym.get_asset_dof_count(self.franka_asset)
            self.default_dof_pos = np.zeros(franka_num_dofs, dtype=np.float32)
            self.default_dof_pos[:7] = np.array(
                config["robot"]["reset_joints"], dtype=np.float32
            )
            self.default_dof_pos[7:] = self.max_gripper_width / 2
            default_dof_state = np.zeros(franka_num_dofs, gymapi.DofState.dtype)
            default_dof_state["pos"] = self.default_dof_pos
            self.isaac_gym.set_actor_dof_states(
                env, franka_handle, default_dof_state, gymapi.STATE_ALL
            )
            # Add furniture parts.
            poses = []
            for part in self.furniture.parts:
                pos, ori = self._get_reset_pose(part)
                part_pose_mat = self.april_coord_to_sim_coord(get_mat(pos, [0, 0, 0]))
                part_pose = gymapi.Transform()
                part_pose.p = gymapi.Vec3(
                    part_pose_mat[0, 3], part_pose_mat[1, 3], part_pose_mat[2, 3]
                )
                reset_ori = self.april_coord_to_sim_coord(ori)
                part_pose.r = gymapi.Quat(*T.mat2quat(reset_ori[:3, :3]))
                poses.append(part_pose)
                part_handle = self.isaac_gym.create_actor(
                    env, self.part_assets[part.name], part_pose, part.name, i, 0
                )
                self.handles[part.name] = part_handle

                part_idx = self.isaac_gym.get_actor_rigid_body_index(
                    env, part_handle, 0, gymapi.DOMAIN_SIM
                )
                # Set properties of part.
                part_props = self.isaac_gym.get_actor_rigid_shape_properties(
                    env, part_handle
                )
                part_props[0].friction = sim_config["parts"]["friction"]
                self.isaac_gym.set_actor_rigid_shape_properties(
                    env, part_handle, part_props
                )

                if self.part_idxs.get(part.name) is None:
                    self.part_idxs[part.name] = [part_idx]
                else:
                    self.part_idxs[part.name].append(part_idx)

            self.parts_handles = {}
            for part in self.furniture.parts:
                self.parts_handles[part.name] = self.isaac_gym.find_actor_index(
                    env, part.name, gymapi.DOMAIN_ENV
                )

        # print(f'Getting the separate actor indices for the frankas and the furniture parts (not the handles)')
        self.franka_actor_idx_all = []
        self.part_actor_idx_all = []  # global list of indices, when resetting all parts
        self.part_actor_idx_by_env = (
            {}
        )  # allow to access part indices based on environment indices
        for env_idx in range(self.num_envs):
            self.franka_actor_idx_all.append(
                self.isaac_gym.find_actor_index(
                    self.envs[env_idx], "franka", gymapi.DOMAIN_SIM
                )
            )
            self.part_actor_idx_by_env[env_idx] = []
            for part in self.furnitures[env_idx].parts:
                part_actor_idx = self.isaac_gym.find_actor_index(
                    self.envs[env_idx], part.name, gymapi.DOMAIN_SIM
                )
                self.part_actor_idx_all.append(part_actor_idx)
                self.part_actor_idx_by_env[env_idx].append(part_actor_idx)

        self.franka_actor_idxs_all_t = torch.tensor(
            self.franka_actor_idx_all, device=self.device, dtype=torch.int32
        )
        self.part_actor_idxs_all_t = torch.tensor(
            self.part_actor_idx_all, device=self.device, dtype=torch.int32
        )

    def _get_reset_pose(self, part: Part):
        """Get the reset pose of the part.

        Args:
            part: The part to get the reset pose.
        """
        if self.init_assembled:
            if part.name == "chair_seat":
                # Special case handling for chair seat since the assembly of chair back is not available from initialized pose.
                part.reset_pos = [[0, 0.16, -0.035]]
                part.reset_ori = [rot_mat([np.pi, 0, 0], hom=True)]
            attached_part = False
            attach_to = None
            for assemble_pair in self.furniture.should_be_assembled:
                if part.part_idx == assemble_pair[1]:
                    attached_part = True
                    attach_to = self.furniture.parts[assemble_pair[0]]
                    break
            if attached_part:
                attach_part_pos = self.furniture.parts[attach_to.part_idx].reset_pos[0]
                attach_part_ori = self.furniture.parts[attach_to.part_idx].reset_ori[0]
                attach_part_pose = get_mat(attach_part_pos, attach_part_ori)
                if part.default_assembled_pose is not None:
                    pose = attach_part_pose @ part.default_assembled_pose
                    pos = pose[:3, 3]
                    ori = T.to_hom_ori(pose[:3, :3])
                else:
                    pos = (
                        attach_part_pose
                        @ self.furniture.assembled_rel_poses[
                            (attach_to.part_idx, part.part_idx)
                        ][0][:4, 3]
                    )
                    pos = pos[:3]
                    ori = (
                        attach_part_pose
                        @ self.furniture.assembled_rel_poses[
                            (attach_to.part_idx, part.part_idx)
                        ][0]
                    )
                part.reset_pos[0] = pos
                part.reset_ori[0] = ori
            pos = part.reset_pos[self.from_skill]
            ori = part.reset_ori[self.from_skill]
        else:
            pos = part.reset_pos[self.from_skill]
            ori = part.reset_ori[self.from_skill]
        return pos, ori

    def set_viewer(self):
        """Create the viewer."""
        self.enable_viewer_sync = True
        self.viewer = None

        if not self.headless:
            self.viewer = self.isaac_gym.create_viewer(
                self.sim, gymapi.CameraProperties()
            )
            # Point camera at middle env.
            cam_pos = gymapi.Vec3(0.97, 0, 0.74)
            cam_target = gymapi.Vec3(-1, 0, 0.62)
            middle_env = self.envs[0]
            self.isaac_gym.viewer_camera_look_at(
                self.viewer, middle_env, cam_pos, cam_target
            )

    def set_camera(self):
        self.camera_handles = {}
        self.camera_obs = {}

        def create_camera(name, i):
            env = self.envs[i]
            camera_cfg = gymapi.CameraProperties()
            camera_cfg.enable_tensors = True
            camera_cfg.width = self.img_size[0]
            camera_cfg.height = self.img_size[1]
            camera_cfg.near_plane = 0.001
            camera_cfg.far_plane = 2.0
            camera_cfg.horizontal_fov = 40.0 if self.resize_img else 69.4
            self.camera_cfg = camera_cfg

            if name == "wrist":
                if self.resize_img:
                    camera_cfg.horizontal_fov = 55.0  # Wide view.
                camera = self.isaac_gym.create_camera_sensor(env, camera_cfg)
                transform = gymapi.Transform()
                transform.p = gymapi.Vec3(-0.04, 0, -0.05)
                transform.r = gymapi.Quat.from_axis_angle(
                    gymapi.Vec3(0, 1, 0), np.radians(-70.0)
                )
                self.isaac_gym.attach_camera_to_body(
                    camera, env, self.ee_handles[i], transform, gymapi.FOLLOW_TRANSFORM
                )
            elif name == "front":
                camera = self.isaac_gym.create_camera_sensor(env, camera_cfg)
                cam_pos = gymapi.Vec3(0.90, -0.00, 0.65)
                cam_target = gymapi.Vec3(-1, -0.00, 0.3)
                self.isaac_gym.set_camera_location(camera, env, cam_pos, cam_target)
                self.front_cam_pos = np.array([cam_pos.x, cam_pos.y, cam_pos.z])
                self.front_cam_target = np.array(
                    [cam_target.x, cam_target.y, cam_target.z]
                )
            elif name == "rear":
                camera = self.isaac_gym.create_camera_sensor(env, camera_cfg)
                transform = gymapi.Transform()
                transform.p = gymapi.Vec3(
                    self.franka_pose.p.x + 0.08, 0, self.franka_pose.p.z + 0.2
                )
                transform.r = gymapi.Quat.from_axis_angle(
                    gymapi.Vec3(0, 1, 0), np.radians(35.0)
                )
                self.isaac_gym.set_camera_transform(camera, env, transform)
            return camera

        camera_names = {"1": "wrist", "2": "front", "3": "rear"}
        for env_idx, env in enumerate(self.envs):
            for k in self.obs_keys:
                if k.startswith("color"):
                    camera_name = camera_names[k[-1]]
                    render_type = gymapi.IMAGE_COLOR
                elif k.startswith("depth"):
                    camera_name = camera_names[k[-1]]
                    render_type = gymapi.IMAGE_DEPTH
                else:
                    continue
                if camera_name not in self.camera_handles:
                    self.camera_handles[camera_name] = []
                # Only when the camera handle for the current environment does not exist.
                if len(self.camera_handles[camera_name]) <= env_idx:
                    self.camera_handles[camera_name].append(
                        create_camera(camera_name, env_idx)
                    )
                handle = self.camera_handles[camera_name][env_idx]
                tensor = gymtorch.wrap_tensor(
                    self.isaac_gym.get_camera_image_gpu_tensor(
                        self.sim, env, handle, render_type
                    )
                )
                if k not in self.camera_obs:
                    self.camera_obs[k] = []
                self.camera_obs[k].append(tensor)

    def import_assets(self):
        self.base_tag_asset = self._import_base_tag_asset()
        self.background_asset = self._import_background_asset()
        self.table_asset = self._import_table_asset()
        self.obstacle_front_asset = self._import_obstacle_front_asset()
        self.obstacle_side_asset = self._import_obstacle_side_asset()
        self.franka_asset = self._import_franka_asset()

    def acquire_base_tensors(self):
        # Get rigid body state tensor
        _rb_states = self.isaac_gym.acquire_rigid_body_state_tensor(self.sim)
        self.rb_states = gymtorch.wrap_tensor(_rb_states)

        _root_tensor = self.isaac_gym.acquire_actor_root_state_tensor(self.sim)
        self.root_tensor = gymtorch.wrap_tensor(_root_tensor)
        self.root_pos = self.root_tensor.view(self.num_envs, -1, 13)[..., 0:3]
        self.root_quat = self.root_tensor.view(self.num_envs, -1, 13)[..., 3:7]

        _forces = self.isaac_gym.acquire_dof_force_tensor(self.sim)
        _forces = gymtorch.wrap_tensor(_forces)
        self.forces = _forces.view(self.num_envs, 9)

        # Get DoF tensor
        _dof_states = self.isaac_gym.acquire_dof_state_tensor(self.sim)
        self.dof_states = gymtorch.wrap_tensor(
            _dof_states
        )  # (num_dofs, 2), 2 for pos and vel.
        self.dof_pos = self.dof_states[:, 0].view(self.num_envs, 9)
        self.dof_vel = self.dof_states[:, 1].view(self.num_envs, 9)
        # Get jacobian tensor
        # for fixed-base franka, tensor has shape (num envs, 10, 6, 9)
        _jacobian = self.isaac_gym.acquire_jacobian_tensor(self.sim, "franka")
        self.jacobian = gymtorch.wrap_tensor(_jacobian)
        # jacobian entries corresponding to franka hand
        self.jacobian_eef = self.jacobian[
            :, self.franka_ee_index - 1, :, :7
        ]  # -1 due to finxed base link.
        # Prepare mass matrix tensor
        # For franka, tensor shape is (num_envs, 7 + 2, 7 + 2), 2 for grippers.
        _massmatrix = self.isaac_gym.acquire_mass_matrix_tensor(self.sim, "franka")
        self.mm = gymtorch.wrap_tensor(_massmatrix)

    def april_coord_to_sim_coord(self, april_coord_mat):
        """Converts AprilTag coordinate to simulator base_tag coordinate."""
        return self.april_to_sim_mat @ april_coord_mat

    def sim_coord_to_april_coord(self, sim_coord_mat):
        return self.sim_to_april_mat @ sim_coord_mat

    @property
    def april_to_sim_mat(self):
        return self.franka_from_origin_mat @ self.base_tag_from_robot_mat

    @property
    def sim_to_april_mat(self):
        return torch.tensor(
            np.linalg.inv(self.base_tag_from_robot_mat)
            @ np.linalg.inv(self.franka_from_origin_mat),
            device=self.device,
        )

    @property
    def sim_to_robot_mat(self):
        return torch.tensor(self.franka_from_origin_mat, device=self.device)

    @property
    def april_to_robot_mat(self):
        return torch.tensor(self.base_tag_from_robot_mat, device=self.device)

    @property
    def robot_to_ee_mat(self):
        return torch.tensor(rot_mat([np.pi, 0, 0], hom=True), device=self.device)

    @property
    def action_space(self):
        # Action space to be -1.0 to 1.0.
        if self.act_rot_repr == "quat":
            pose_dim = 7
        elif self.act_rot_repr == "rot_6d":
            pose_dim = 9
        else:  # axis
            pose_dim = 6

        low = np.array([-1] * pose_dim + [-1], dtype=np.float32)
        high = np.array([1] * pose_dim + [1], dtype=np.float32)

        low = np.tile(low, (self.num_envs, 1))
        high = np.tile(high, (self.num_envs, 1))

        return gym.spaces.Box(low, high, (self.num_envs, pose_dim + 1))

    @property
    def action_dimension(self):
        return self.action_space.shape[-1]

    @property
    def observation_space(self):
        low, high = -np.inf, np.inf
        parts_poses = self.furniture.num_parts * self.pose_dim
        img_size = reversed(self.img_size)
        img_shape = (3, *img_size) if self.channel_first else (*img_size, 3)

        obs_dict = {}
        robot_state = {}
        robot_state_dim = 0
        for k in self.obs_keys:
            if k.startswith("robot_state"):
                obs_key = k.split("/")[1]
                obs_shape = (ROBOT_STATE_DIMS[obs_key],)
                robot_state_dim += ROBOT_STATE_DIMS[obs_key]
                robot_state[obs_key] = gym.spaces.Box(low, high, obs_shape)
            elif k.startswith("color"):
                obs_dict[k] = gym.spaces.Box(0, 255, img_shape)
            elif k.startswith("depth"):
                obs_dict[k] = gym.spaces.Box(0, 255, img_size)
            elif k == "parts_poses":
                obs_dict[k] = gym.spaces.Box(low, high, (parts_poses,))
            else:
                raise ValueError(f"FurnitureSim does not support observation ({k}).")

        if robot_state:
            if self.concat_robot_state:
                obs_dict["robot_state"] = gym.spaces.Box(low, high, (robot_state_dim,))
            elif not self.robot_state_as_dict:
                for k, v in robot_state.items():
                    obs_dict[k] = v
            else:
                obs_dict["robot_state"] = gym.spaces.Dict(robot_state)

        return gym.spaces.Dict(obs_dict)

    @torch.no_grad()
    def step(self, action):
        """Robot takes an action.

        Args:
            action:
                (num_envs, 8): End-effector delta in [x, y, z, qx, qy, qz, qw, gripper] if self.act_rot_repr == "quat".
                (num_envs, 10): End-effector delta in [x, y, z, 6D rotation, gripper] if self.act_rot_repr == "rot_6d".
                (num_envs, 7): End-effector delta in [x, y, z, ax, ay, az, gripper] if self.act_rot_repr == "axis".
        """
        if isinstance(action, np.ndarray):
            action = torch.from_numpy(action).float().to(device=self.device)
        if len(action.shape) == 1:
            action = action.unsqueeze(0)

        # Clip the action to be within the action space.
        low = torch.from_numpy(self.action_space.low).to(device=self.device)
        high = torch.from_numpy(self.action_space.high).to(device=self.device)
        action = torch.clamp(action, low, high)

        sim_steps = int(
            1.0
            / config["robot"]["hz"]
            / sim_config["sim_params"].dt
            / sim_config["sim_params"].substeps
            + 0.1
        )
        if not self.ctrl_started:
            self.init_ctrl()
        # Set the goal
        ee_pos, ee_quat = self.get_ee_pose()

        for env_idx in range(self.num_envs):
            if self.act_rot_repr == "quat":
                action_quat = action[env_idx][3:7]
            elif self.act_rot_repr == "rot_6d":
                import pytorch3d.transforms as pt

                # Create "actions" dataset.
                rot_6d = action[:, 3:9]
                rot_mat = pt.rotation_6d_to_matrix(rot_6d)
                quat = pt.matrix_to_quaternion(rot_mat)
                action_quat = quat[env_idx]
            else:
                action_quat = C.axisangle2quat(action[env_idx][3:6])

            if self.abs_action:
                self.osc_ctrls[env_idx].set_goal(action[env_idx][:3], action_quat)
            else:
                self.osc_ctrls[env_idx].set_goal(
                    action[env_idx][:3] + ee_pos[env_idx],
                    C.quat_multiply(ee_quat[env_idx], action_quat).to(self.device),
                )

        for _ in range(sim_steps):
            self.refresh()

            pos_action = torch.zeros_like(self.dof_pos)
            torque_action = torch.zeros_like(self.dof_pos)
            grip_action = torch.zeros((self.num_envs, 1))
            for env_idx in range(self.num_envs):
                grasp = action[env_idx, -1]
                if (
                    torch.sign(grasp) != torch.sign(self.last_grasp[env_idx])
                    and torch.abs(grasp) > self.grasp_margin
                ):
                    grip_sep = self.max_gripper_width if grasp < 0 else 0.0
                    self.last_grasp[env_idx] = grasp
                else:
                    # Keep the gripper open if the grasp has not changed
                    if self.last_grasp[env_idx] < 0:
                        grip_sep = self.max_gripper_width
                    else:
                        grip_sep = 0.0

                grip_action[env_idx, -1] = grip_sep

                state_dict = {}
                ee_pos, ee_quat = self.get_ee_pose()
                state_dict["ee_pose"] = C.pose2mat(
                    ee_pos[env_idx], ee_quat[env_idx], self.device
                ).t()  # OSC expect column major
                state_dict["joint_positions"] = self.dof_pos[env_idx][:7]
                state_dict["joint_velocities"] = self.dof_vel[env_idx][:7]
                state_dict["mass_matrix"] = self.mm[env_idx][
                    :7, :7
                ].t()  # OSC expect column major
                state_dict["jacobian"] = self.jacobian_eef[
                    env_idx
                ].t()  # OSC expect column major
                torque_action[env_idx, :7] = self.osc_ctrls[env_idx](state_dict)[
                    "joint_torques"
                ]

                if grip_sep > 0:
                    torque_action[env_idx, 7:9] = sim_config["robot"]["gripper_torque"]
                else:
                    torque_action[env_idx, 7:9] = -sim_config["robot"]["gripper_torque"]

            self.isaac_gym.set_dof_actuation_force_tensor(
                self.sim, gymtorch.unwrap_tensor(torque_action)
            )

            # Update viewer
            if not self.headless:
                self.isaac_gym.draw_viewer(self.viewer, self.sim, False)
                self.isaac_gym.sync_frame_time(self.sim)

        self.isaac_gym.end_access_image_tensors(self.sim)

        obs = self._get_observation()
        self.env_steps += 1

        return (
            obs,
            self._reward(),
            self._done(),
            {"obs_success": True, "action_success": True},
        )

    def _reward(self):
        """Reward is 1 if two parts are assembled."""
        rewards = torch.zeros(
            (self.num_envs, 1), dtype=torch.float32, device=self.device
        )

        if self.manual_label:
            # Return zeros since the reward is manually labeled by data_collector.py.
            return rewards

        # Don't have to convert to AprilTag coordinate since the reward is computed with relative poses.
        parts_poses, founds = self._get_parts_poses(sim_coord=True)
        for env_idx in range(self.num_envs):
            env_parts_poses = parts_poses[env_idx].cpu().numpy()
            env_founds = founds[env_idx].cpu().numpy()
            rewards[env_idx] = self.furnitures[env_idx].compute_assemble(
                env_parts_poses, env_founds
            )

        if self.np_step_out:
            return rewards.cpu().numpy()

        return rewards

    def _get_parts_poses(self, sim_coord=False):
        """Get furniture parts poses in the AprilTag frame.

        Args:
            sim_coord: If True, return the poses in the simulator coordinate. Otherwise, return the poses in the AprilTag coordinate.

        Returns:
            parts_poses: (num_envs, num_parts * pose_dim). The poses of all parts in the AprilTag frame.
            founds: (num_envs, num_parts). Always 1 since we don't use AprilTag for detection in simulation.
        """
        parts_poses = torch.zeros(
            (self.num_envs, len(self.furniture.parts) * self.pose_dim),
            dtype=torch.float32,
            device=self.device,
        )
        founds = torch.ones(
            (self.num_envs, len(self.furniture.parts)),
            dtype=torch.float32,
            device=self.device,
        )
        if sim_coord:
            # Return the poses in the simulator coordinate.
            for part_idx in range(len(self.furniture.parts)):
                part = self.furniture.parts[part_idx]
                rb_idx = self.part_idxs[part.name]
                part_pose = self.rb_states[rb_idx, :7]
                parts_poses[
                    :, part_idx * self.pose_dim : (part_idx + 1) * self.pose_dim
                ] = part_pose[:, : self.pose_dim]

            return parts_poses, founds

        for env_idx in range(self.num_envs):
            for part_idx in range(len(self.furniture.parts)):
                part = self.furniture.parts[part_idx]
                rb_idx = self.part_idxs[part.name][env_idx]
                part_pose = self.rb_states[rb_idx, :7]
                # To AprilTag coordinate.
                part_pose = torch.concat(
                    [
                        *C.mat2pose(
                            self.sim_coord_to_april_coord(
                                C.pose2mat(
                                    part_pose[:3], part_pose[3:7], device=self.device
                                )
                            )
                        )
                    ]
                )
                parts_poses[
                    env_idx, part_idx * self.pose_dim : (part_idx + 1) * self.pose_dim
                ] = part_pose
        return parts_poses, founds

    def _save_camera_input(self):
        """Saves camera images to png files for debugging."""
        root = "sim_camera"
        timestamp = datetime.now().strftime("%Y%m%d-%H%M%S")
        Path(root).mkdir(exist_ok=True)

        for cam, handles in self.camera_handles.items():
            self.isaac_gym.write_camera_image_to_file(
                self.sim,
                self.envs[0],
                handles[0],
                gymapi.IMAGE_COLOR,
                f"{root}/{timestamp}_{cam}_sim.png",
            )

            self.isaac_gym.write_camera_image_to_file(
                self.sim,
                self.envs[0],
                handles[0],
                gymapi.IMAGE_DEPTH,
                f"{root}/{timestamp}_{cam}_sim_depth.png",
            )

    def _read_robot_state(self):
        joint_positions = self.dof_pos[:, :7]
        joint_velocities = self.dof_vel[:, :7]
        joint_torques = self.forces
        ee_pos, ee_quat = self.get_ee_pose()
        for q in ee_quat:
            if q[3] < 0:
                q *= -1
        ee_pos_vel = self.rb_states[self.ee_idxs, 7:10]
        ee_ori_vel = self.rb_states[self.ee_idxs, 10:]
        gripper_width = self.gripper_width()

        robot_state_dict = {
            "joint_positions": joint_positions,
            "joint_velocities": joint_velocities,
            "joint_torques": joint_torques,
            "ee_pos": ee_pos,
            "ee_quat": ee_quat,
            "ee_pos_vel": ee_pos_vel,
            "ee_ori_vel": ee_ori_vel,
            "gripper_width": gripper_width,
        }
        return {k: robot_state_dict[k] for k in self.robot_state_keys}

    def refresh(self):
        self.isaac_gym.simulate(self.sim)
        self.isaac_gym.fetch_results(self.sim, True)
        self.isaac_gym.step_graphics(self.sim)

        # Refresh tensors.
        self.isaac_gym.refresh_dof_state_tensor(self.sim)
        self.isaac_gym.refresh_dof_force_tensor(self.sim)
        self.isaac_gym.refresh_rigid_body_state_tensor(self.sim)
        self.isaac_gym.refresh_jacobian_tensors(self.sim)
        self.isaac_gym.refresh_mass_matrix_tensors(self.sim)
        self.isaac_gym.render_all_camera_sensors(self.sim)
        self.isaac_gym.start_access_image_tensors(self.sim)

    def init_ctrl(self):
        # Positional and velocity gains for robot control.
        kp = torch.tensor(sim_config["robot"]["kp"], device=self.device)
        kv = (
            torch.tensor(sim_config["robot"]["kv"], device=self.device)
            if sim_config["robot"]["kv"] is not None
            else torch.sqrt(kp) * 2.0
        )

        ee_pos, ee_quat = self.get_ee_pose()
        for env_idx in range(self.num_envs):
            self.osc_ctrls.append(
                osc_factory(
                    real_robot=False,
                    ee_pos_current=ee_pos[env_idx],
                    ee_quat_current=ee_quat[env_idx],
                    init_joints=torch.tensor(
                        config["robot"]["reset_joints"], device=self.device
                    ),
                    kp=kp,
                    kv=kv,
                    mass_matrix_offset_val=[0.0, 0.0, 0.0],
                    position_limits=torch.tensor(
                        config["robot"]["position_limits"], device=self.device
                    ),
                    joint_kp=10,
                )
            )
        self.ctrl_started = True

    def get_ee_pose(self):
        """Gets end-effector pose in world coordinate."""
        hand_pos = self.rb_states[self.ee_idxs, :3]
        hand_quat = self.rb_states[self.ee_idxs, 3:7]
        base_pos = self.rb_states[self.base_idxs, :3]
        base_quat = self.rb_states[self.base_idxs, 3:7]  # Align with world coordinate.
        return hand_pos - base_pos, hand_quat

    def gripper_width(self):
        return self.dof_pos[:, 7:8] + self.dof_pos[:, 8:9]

    def _done(self) -> bool:
        dones = torch.zeros((self.num_envs, 1), dtype=torch.bool, device=self.device)
        if self.manual_done:
            return dones
        for env_idx in range(self.num_envs):
            timeout = self.env_steps[env_idx] > self.furniture.max_env_steps
            if self.furnitures[env_idx].all_assembled() or timeout:
                dones[env_idx] = 1
                if timeout:
                    gym.logger.warn(f"[env] env_idx: {env_idx} timeout")
        if self.np_step_out:
            dones = dones.cpu().numpy().astype(bool)
        return dones

    def _get_color_obs(self, color_obs):
        color_obs = torch.stack(color_obs)[..., :-1]  # RGBA -> RGB
        if self.channel_first:
            color_obs = color_obs.permute(0, 3, 1, 2)  # NHWC -> NCHW
        return color_obs

    def get_front_projection_view_matrix(self):
        cam_pos = self.front_cam_pos
        cam_target = self.front_cam_target
        width = self.img_size[0]
        height = self.img_size[1]
        near_plane = self.camera_cfg.near_plane
        far_plane = self.camera_cfg.far_plane
        horizontal_fov = self.camera_cfg.horizontal_fov

        # Compute aspect ratio
        aspect_ratio = width / height
        # Convert horizontal FOV from degrees to radians and calculate focal length
        fov_rad = np.radians(horizontal_fov)
        f = 1 / np.tan(fov_rad / 2)
        # Construct the projection matrix
        # fmt: off
        P = np.array(
            [
                [f / aspect_ratio, 0, 0, 0],
                [0, f, 0, 0],
                [0, 0, (far_plane + near_plane) / (near_plane - far_plane), (2 * far_plane * near_plane) / (near_plane - far_plane)],
                [0, 0, -1, 0],
            ]
        )
        # fmt: on

        def normalize(v):
            norm = np.linalg.norm(v)
            return v / norm if norm > 0 else v

        forward = normalize(cam_target - cam_pos)
        up = np.array([0, 1, 0])
        right = normalize(np.cross(up, forward))
        # Recompute Up Vector
        up = np.cross(forward, right)

        # Construct the View Matrix
        # fmt: off
        V = np.matrix(
            [
                [right[0], right[1], right[2], -np.dot(right, cam_pos)],
                [up[0], up[1], up[2], -np.dot(up, cam_pos)],
                [forward[0], forward[1], forward[2], -np.dot(forward, cam_pos)],
                [0, 0, 0, 1],
            ]
        )
        # fmt: on

        return P, V

    def _get_observation(self):
        robot_state = self._read_robot_state()
        color_obs = {
            k: self._get_color_obs(v)
            for k, v in self.camera_obs.items()
            if "color" in k
        }
        depth_obs = {
            k: torch.stack(v) for k, v in self.camera_obs.items() if "depth" in k
        }

        if self.np_step_out:
            robot_state = {k: v.cpu().numpy() for k, v in robot_state.items()}
            color_obs = {k: v.cpu().numpy() for k, v in color_obs.items()}
            depth_obs = {k: v.cpu().numpy() for k, v in depth_obs.items()}

        if robot_state and self.concat_robot_state:
            if self.np_step_out:
                robot_state = np.concatenate(list(robot_state.values()), -1)
            else:
                robot_state = torch.cat(list(robot_state.values()), -1)

        if self.record:
            record_images = []
            for k in sorted(color_obs.keys()):
                img = color_obs[k][0]
                if not self.np_step_out:
                    img = img.cpu().numpy().copy()
                if self.channel_first:
                    img = img.transpose(0, 2, 3, 1)
                record_images.append(img.squeeze())
            stacked_img = np.hstack(record_images)
            self.video_writer.write(cv2.cvtColor(stacked_img, cv2.COLOR_RGB2BGR))

        obs = {}
        if (
            isinstance(robot_state, (np.ndarray, torch.Tensor)) or robot_state
        ):  # Check if robot_state is empty.
            if self.robot_state_as_dict:
                obs["robot_state"] = robot_state
            else:
                obs.update(robot_state)  # Flatten the dict.
        for k in self.obs_keys:
            if k == "parts_poses":
                (
                    parts_poses,
                    _,
                ) = self._get_parts_poses()  # Part poses in AprilTag coordinate.
                if self.np_step_out:
                    parts_poses = parts_poses.cpu().numpy()
                obs["parts_poses"] = parts_poses
            elif k.startswith("color"):
                obs[k] = color_obs[k]
            elif k.startswith("depth"):
                obs[k] = depth_obs[k]

        if self.squeeze_batch_dim:
            for k, v in obs.items():
                if isinstance(v, dict):
                    for kk, vv in v.items():
                        obs[k][kk] = vv.squeeze(0)
                else:
                    obs[k] = v.squeeze(0)
        return obs

    def get_observation(self):
        return self._get_observation()

    def render(self, mode="rgb_array"):
        if mode != "rgb_array":
            raise NotImplementedError
        return self._get_observation()["color_image2"]

    def is_success(self):
        return [
            {"task": self.furnitures[env_idx].all_assembled()}
            for env_idx in range(self.num_envs)
        ]

    def reset(self):
        # can also reset the full set of robots/parts, without applying torques and refreshing
        # self._reset_franka_all()
        # self._reset_parts_all()
        for i in range(self.num_envs):
            # if using ._reset_*_all(), can set reset_franka=False and reset_parts=False in .reset_env
            self.reset_env(i)

            # apply zero torque across the board and refresh in between each env reset (not needed if using ._reset_*_all())
            torque_action = torch.zeros_like(self.dof_pos)
            self.isaac_gym.set_dof_actuation_force_tensor(
                self.sim, gymtorch.unwrap_tensor(torque_action)
            )
            self.refresh()

        self.furniture.reset()

        self.refresh()
        self.assemble_idx = 0

        if self.save_camera_input:
            self._save_camera_input()

        return self._get_observation()

    def reset_to(self, state):
        """Reset to a specific state.

        Args:
            state: List of observation dictionary for each environment.
        """
        for i in range(self.num_envs):
            self.reset_env_to(i, state[i])

    def reset_env(self, env_idx, reset_franka=True, reset_parts=True):
        """Resets the environment. **MUST refresh in between multiple calls
        to this function to have changes properly reflected in each environment.
        Also might want to set a zero-torque action via .set_dof_actuation_force_tensor
        to avoid additional movement**

        Args:
            env_idx: Environment index.
            reset_franka: If True, then reset the franka for this env
            reset_parts: If True, then reset the part poses for this env
        """
        self.furnitures[env_idx].reset()
        if self.randomness == Randomness.LOW and not self.init_assembled:
            self.furnitures[env_idx].randomize_init_pose(
                self.from_skill, pos_range=[-0.015, 0.015], rot_range=15
            )

        if self.randomness == Randomness.MEDIUM:
            self.furnitures[env_idx].randomize_init_pose(self.from_skill)
        elif self.randomness == Randomness.HIGH:
            self.furnitures[env_idx].randomize_high(self.high_random_idx)

        if reset_franka:
            self._reset_franka(env_idx)
        if reset_parts:
            self._reset_parts(env_idx)
        self.env_steps[env_idx] = 0
        self.move_neutral = False

    def reset_env_to(self, env_idx, state):
        """Reset to a specific state. **MUST refresh in between multiple calls
        to this function to have changes properly reflected in each environment.
        Also might want to set a zero-torque action via .set_dof_actuation_force_tensor
        to avoid additional movement**

        Args:
            env_idx: Environment index.
            state: A dict containing the state of the environment.
        """
        self.furnitures[env_idx].reset()
        dof_pos = np.concatenate(
            [
                state["robot_state"]["joint_positions"],
                np.array([state["robot_state"]["gripper_width"] / 2] * 2),
            ],
        )
        self._reset_franka(env_idx, dof_pos)
        self._reset_parts(env_idx, state["parts_poses"])
        self.env_steps[env_idx] = 0
        self.move_neutral = False

    def _update_franka_dof_state_buffer(self, dof_pos=None):
        """
        Sets internal tensor state buffer for Franka actor
        """
        # Low randomness only.
        if self.from_skill >= 1:
            dof_pos = torch.from_numpy(self.default_dof_pos)
            ee_pos = torch.from_numpy(
                self.furniture.furniture_conf["ee_pos"][self.from_skill]
            )
            ee_quat = torch.from_numpy(
                self.furniture.furniture_conf["ee_quat"][self.from_skill]
            )
            dof_pos = self.robot_model.inverse_kinematics(ee_pos, ee_quat)
        else:
            dof_pos = self.default_dof_pos if dof_pos is None else dof_pos

        # Views for self.dof_states (used with set_dof_state_tensor* function)
        self.dof_pos[:, 0 : self.franka_num_dofs] = torch.tensor(
            dof_pos, device=self.device, dtype=torch.float32
        )
        self.dof_vel[:, 0 : self.franka_num_dofs] = torch.tensor(
            [0] * len(self.default_dof_pos), device=self.device, dtype=torch.float32
        )

    def _reset_franka(self, env_idx, dof_pos=None):
        """
        Resets Franka actor within a single env. If calling multiple times,
        need to refresh in between calls to properly register individual env changes,
        and set zero torques on frankas across all envs to prevent the reset arms
        from moving while others are still being reset
        """
        self._update_franka_dof_state_buffer(dof_pos=dof_pos)

        # Update a single actor
        actor_idx = self.franka_actor_idxs_all_t[env_idx].reshape(1, 1)
        self.isaac_gym.set_dof_state_tensor_indexed(
            self.sim,
            gymtorch.unwrap_tensor(self.dof_states),
            gymtorch.unwrap_tensor(actor_idx),
            len(actor_idx),
        )

    def _reset_franka_all(self, dof_pos=None):
        """
        Resets all Franka actors across all envs
        """
        self._update_franka_dof_state_buffer(dof_pos=dof_pos)

        # Update all actors across envs at once
        self.isaac_gym.set_dof_state_tensor_indexed(
            self.sim,
            gymtorch.unwrap_tensor(self.dof_states),
            gymtorch.unwrap_tensor(self.franka_actor_idxs_all_t),
            len(self.franka_actor_idxs_all_t),
        )

    def _reset_parts(self, env_idx, parts_poses=None, skip_set_state=False):
        """Resets furniture parts to the initial pose.

        Args:
            env_idx (int): The index of the environment.
            parts_poses (np.ndarray): The poses of the parts. If None, the parts will be reset to the initial pose.
        """
        for part_idx, part in enumerate(self.furnitures[env_idx].parts):
            # Use the given pose.
            if parts_poses is not None:
                part_pose = parts_poses[part_idx * 7 : (part_idx + 1) * 7]

                pos = part_pose[:3]
                ori = T.to_homogeneous(
                    [0, 0, 0], T.quat2mat(part_pose[3:])
                )  # Dummy zero position.
            else:
                pos, ori = self._get_reset_pose(part)

            part_pose_mat = self.april_coord_to_sim_coord(get_mat(pos, [0, 0, 0]))
            part_pose = gymapi.Transform()
            part_pose.p = gymapi.Vec3(
                part_pose_mat[0, 3], part_pose_mat[1, 3], part_pose_mat[2, 3]
            )
            reset_ori = self.april_coord_to_sim_coord(ori)
            part_pose.r = gymapi.Quat(*T.mat2quat(reset_ori[:3, :3]))
            idxs = self.parts_handles[part.name]
            idxs = torch.tensor(idxs, device=self.device, dtype=torch.int32)

            self.root_pos[env_idx, idxs] = torch.tensor(
                [part_pose.p.x, part_pose.p.y, part_pose.p.z], device=self.device
            )
            self.root_quat[env_idx, idxs] = torch.tensor(
                [part_pose.r.x, part_pose.r.y, part_pose.r.z, part_pose.r.w],
                device=self.device,
            )

        if skip_set_state:
            # Set the value for the root state tensor, but don't call isaac gym function yet (useful when resetting all at once)
            # If skip_set_state == True, then must self.refresh() to register the isaac set_actor_root_state* function
            return

        # Reset root state for actors in a single env
        part_actor_idxs = torch.tensor(
            self.part_actor_idx_by_env[env_idx], device=self.device, dtype=torch.int32
        )
        self.isaac_gym.get_sim_actor_count(self.sim)
        self.isaac_gym.set_actor_root_state_tensor_indexed(
            self.sim,
            gymtorch.unwrap_tensor(self.root_tensor),
            gymtorch.unwrap_tensor(part_actor_idxs),
            len(part_actor_idxs),
        )

    def _reset_parts_all(self, parts_poses=None):
        """Resets ALL furniture parts to the initial pose.

        Args:
            parts_poses (np.ndarray): The poses of the parts. If None, the parts will be reset to the initial pose.
        """
        for env_idx in range(self.num_envs):
            self._reset_parts(env_idx, parts_poses=parts_poses, skip_set_state=True)

        # Reset root state for actors across all envs
        self.isaac_gym.get_sim_actor_count(self.sim)
        self.isaac_gym.set_actor_root_state_tensor_indexed(
            self.sim,
            gymtorch.unwrap_tensor(self.root_tensor),
            gymtorch.unwrap_tensor(self.part_actor_idxs_all_t),
            len(self.part_actor_idxs_all_t),
        )

    def _import_base_tag_asset(self):
        asset_options = gymapi.AssetOptions()
        asset_options.fix_base_link = True
        base_asset_file = "furniture/urdf/base_tag.urdf"
        return self.isaac_gym.load_asset(
            self.sim, ASSET_ROOT, base_asset_file, asset_options
        )

    def _import_obstacle_front_asset(self):
        asset_options = gymapi.AssetOptions()
        asset_options.fix_base_link = True
        obstacle_asset_file = "furniture/urdf/obstacle_front.urdf"
        return self.isaac_gym.load_asset(
            self.sim, ASSET_ROOT, obstacle_asset_file, asset_options
        )

    def _import_obstacle_side_asset(self):
        asset_options = gymapi.AssetOptions()
        asset_options.fix_base_link = True
        obstacle_asset_file = "furniture/urdf/obstacle_side.urdf"
        return self.isaac_gym.load_asset(
            self.sim, ASSET_ROOT, obstacle_asset_file, asset_options
        )

    def _import_background_asset(self):
        asset_options = gymapi.AssetOptions()
        asset_options.fix_base_link = True
        background_asset_file = "furniture/urdf/background.urdf"
        return self.isaac_gym.load_asset(
            self.sim, ASSET_ROOT, background_asset_file, asset_options
        )

    def _import_table_asset(self):
        asset_options = gymapi.AssetOptions()
        asset_options.fix_base_link = True
        table_asset_file = "furniture/urdf/table.urdf"
        return self.isaac_gym.load_asset(
            self.sim, ASSET_ROOT, table_asset_file, asset_options
        )

    def _import_franka_asset(self):
        self.franka_asset_file = (
            "franka_description_ros/franka_description/robots/franka_panda.urdf"
        )
        asset_options = gymapi.AssetOptions()
        asset_options.armature = 0.01
        asset_options.thickness = 0.001
        asset_options.fix_base_link = True
        asset_options.disable_gravity = True
        asset_options.flip_visual_attachments = True
        return self.isaac_gym.load_asset(
            self.sim, ASSET_ROOT, self.franka_asset_file, asset_options
        )

    def get_assembly_action(self) -> torch.Tensor:
        """Scripted furniture assembly logic.

        Returns:
            Tuple (action for the assembly task, skill complete mask)
        """
        assert self.num_envs == 1  # Only support one environment for now.
<<<<<<< HEAD
        if self.furniture_name not in ["one_leg", "cabinet"]:
            raise NotImplementedError(
                "[one_leg, cabinet] are supported for scripted agent"
            )
=======
        if self.furniture_name not in ["one_leg", "cabinet", "lamp", "round_table"]:
            raise NotImplementedError("[one_leg, cabinet, lamp, round_table] are supported for scripted agent")
>>>>>>> 4d7a33c4

        if self.assemble_idx > len(self.furniture.should_be_assembled):
            return torch.tensor([0, 0, 0, 0, 0, 0, 1, -1], device=self.device)

        ee_pos, ee_quat = self.get_ee_pose()
        gripper_width = self.gripper_width()
        ee_pos, ee_quat = ee_pos.squeeze(), ee_quat.squeeze()

        if self.move_neutral:
            if ee_pos[2] <= 0.15 - 0.01:
                gripper = torch.tensor([-1], dtype=torch.float32, device=self.device)
                goal_pos = torch.tensor(
                    [ee_pos[0], ee_pos[1], 0.15], device=self.device
                )
                delta_pos = goal_pos - ee_pos
                delta_quat = torch.tensor([0, 0, 0, 1], device=self.device)
                action = torch.concat([delta_pos, delta_quat, gripper])
                return action.unsqueeze(0), 0
            else:
                self.move_neutral = False
        part_idx1, part_idx2 = self.furniture.should_be_assembled[self.assemble_idx]

        part1 = self.furniture.parts[part_idx1]
        part1_name = self.furniture.parts[part_idx1].name
        part1_pose = C.to_homogeneous(
            self.rb_states[self.part_idxs[part1_name]][0][:3],
            C.quat2mat(self.rb_states[self.part_idxs[part1_name]][0][3:7]),
        )
        part2 = self.furniture.parts[part_idx2]
        part2_name = self.furniture.parts[part_idx2].name
        part2_pose = C.to_homogeneous(
            self.rb_states[self.part_idxs[part2_name]][0][:3],
            C.quat2mat(self.rb_states[self.part_idxs[part2_name]][0][3:7]),
        )
        rel_pose = torch.linalg.inv(part1_pose) @ part2_pose
        assembled_rel_poses = self.furniture.assembled_rel_poses[(part_idx1, part_idx2)]
        if self.furniture.assembled(rel_pose.cpu().numpy(), assembled_rel_poses):
            self.assemble_idx += 1
            self.move_neutral = True
            return (
                torch.tensor(
                    [0, 0, 0, 0, 0, 0, 1, -1], dtype=torch.float32, device=self.device
                ).unsqueeze(0),
                1,
            )  # Skill complete is always 1 when assembled.
        if not part1.pre_assemble_done:
            goal_pos, goal_ori, gripper, skill_complete = part1.pre_assemble(
                ee_pos,
                ee_quat,
                gripper_width,
                self.rb_states,
                self.part_idxs,
                self.sim_to_april_mat,
                self.april_to_robot_mat,
            )
        elif not part2.pre_assemble_done:
            goal_pos, goal_ori, gripper, skill_complete = part2.pre_assemble(
                ee_pos,
                ee_quat,
                gripper_width,
                self.rb_states,
                self.part_idxs,
                self.sim_to_april_mat,
                self.april_to_robot_mat,
            )
        else:
            goal_pos, goal_ori, gripper, skill_complete = self.furniture.parts[
                part_idx2
            ].fsm_step(
                ee_pos,
                ee_quat,
                gripper_width,
                self.rb_states,
                self.part_idxs,
                self.sim_to_april_mat,
                self.april_to_robot_mat,
                self.furniture.parts[part_idx1].name,
            )

        delta_pos = goal_pos - ee_pos

        # Scale translational action.
        delta_pos_sign = delta_pos.sign()
        delta_pos = torch.abs(delta_pos) * 2
        for i in range(3):
            if delta_pos[i] > 0.03:
                delta_pos[i] = 0.03 + (delta_pos[i] - 0.03) * np.random.normal(1.5, 0.1)
        delta_pos = delta_pos * delta_pos_sign

        # Clamp too large action.
        max_delta_pos = 0.11 + 0.01 * torch.rand(3, device=self.device)
        max_delta_pos[2] -= 0.04
        delta_pos = torch.clamp(delta_pos, min=-max_delta_pos, max=max_delta_pos)

        delta_quat = C.quat_mul(C.quat_conjugate(ee_quat), goal_ori)
        # Add random noise to the action.
        if (
            self.furniture.parts[part_idx2].state_no_noise()
            and np.random.random() < 0.50
        ):
            delta_pos = torch.normal(delta_pos, 0.005)
            delta_quat = C.quat_multiply(
                delta_quat,
                torch.tensor(
                    T.axisangle2quat(
                        [
                            np.radians(np.random.normal(0, 5)),
                            np.radians(np.random.normal(0, 5)),
                            np.radians(np.random.normal(0, 5)),
                        ]
                    ),
                    device=self.device,
                ),
            ).to(self.device)
        action = torch.concat([delta_pos, delta_quat, gripper])
        return action.unsqueeze(0), skill_complete

    def assembly_success(self):
        return self._done().squeeze()

    def __del__(self):
        if not self.headless:
            self.isaac_gym.destroy_viewer(self.viewer)
        self.isaac_gym.destroy_sim(self.sim)

        if self.record:
            self.video_writer.release()


class FurnitureSimFullEnv(FurnitureSimEnv):
    """FurnitureSim environment with all available observations."""

    def __init__(self, **kwargs):
        super().__init__(obs_keys=FULL_OBS, **kwargs)


class FurnitureSimStateEnv(FurnitureSimEnv):
    """FurnitureSim environment with state observations."""

    def __init__(self, **kwargs):
        obs_keys = DEFAULT_STATE_OBS
        super().__init__(obs_keys=obs_keys, concat_robot_state=True, **kwargs)<|MERGE_RESOLUTION|>--- conflicted
+++ resolved
@@ -1446,15 +1446,10 @@
             Tuple (action for the assembly task, skill complete mask)
         """
         assert self.num_envs == 1  # Only support one environment for now.
-<<<<<<< HEAD
-        if self.furniture_name not in ["one_leg", "cabinet"]:
+        if self.furniture_name not in ["one_leg", "cabinet", "lamp", "round_table"]:
             raise NotImplementedError(
-                "[one_leg, cabinet] are supported for scripted agent"
-            )
-=======
-        if self.furniture_name not in ["one_leg", "cabinet", "lamp", "round_table"]:
-            raise NotImplementedError("[one_leg, cabinet, lamp, round_table] are supported for scripted agent")
->>>>>>> 4d7a33c4
+                "[one_leg, cabinet, lamp, round_table] are supported for scripted agent"
+            )
 
         if self.assemble_idx > len(self.furniture.should_be_assembled):
             return torch.tensor([0, 0, 0, 0, 0, 0, 1, -1], device=self.device)
