
<!DOCTYPE html>

<html>
  <head>
    <meta charset="utf-8" />
    <meta name="viewport" content="width=device-width, initial-scale=1.0" /><meta name="generator" content="Docutils 0.17.1: http://docutils.sourceforge.net/" />

    <title>How to Use FurnitureSim &#8212; FurnitureBench</title>
    
  <!-- Loaded before other Sphinx assets -->
  <link href="../_static/styles/theme.css?digest=1999514e3f237ded88cf" rel="stylesheet">
<link href="../_static/styles/pydata-sphinx-theme.css?digest=1999514e3f237ded88cf" rel="stylesheet">

    
  <link rel="stylesheet"
    href="../_static/vendor/fontawesome/5.13.0/css/all.min.css">
  <link rel="preload" as="font" type="font/woff2" crossorigin
    href="../_static/vendor/fontawesome/5.13.0/webfonts/fa-solid-900.woff2">
  <link rel="preload" as="font" type="font/woff2" crossorigin
    href="../_static/vendor/fontawesome/5.13.0/webfonts/fa-brands-400.woff2">

    <link rel="stylesheet" type="text/css" href="../_static/pygments.css" />
    <link rel="stylesheet" href="../_static/styles/sphinx-book-theme.css?digest=5115cc725059bd94278eecd172e13a965bf8f5a9" type="text/css" />
    <link rel="stylesheet" type="text/css" href="../_static/mystnb.4510f1fc1dee50b3e5859aac5469c37c29e427902b24a333a5f9fcb2f0b3ac41.css" />
    <link rel="stylesheet" type="text/css" href="../_static/copybutton.css" />
    <link rel="stylesheet" type="text/css" href="../_static/togglebutton.css" />
    <link rel="stylesheet" type="text/css" href="../_static/sphinx_lesson.css" />
    <link rel="stylesheet" type="text/css" href="../_static/tabs.css" />
    <link rel="stylesheet" type="text/css" href="../_static/css/custom.css" />
    
  <!-- Pre-loaded scripts that we'll load fully later -->
  <link rel="preload" as="script" href="../_static/scripts/pydata-sphinx-theme.js?digest=1999514e3f237ded88cf">

    <script src="../_static/scripts/sphinx-book-theme.js?digest=9c920249402e914e316237a7dbc6769907cce411"></script>
    <script data-url_root="../" id="documentation_options" src="../_static/documentation_options.js"></script>
    <script src="../_static/jquery.js"></script>
    <script src="../_static/underscore.js"></script>
    <script src="../_static/doctools.js"></script>
    <script src="../_static/clipboard.min.js"></script>
    <script src="../_static/copybutton.js"></script>
    <script src="../_static/minipres.js"></script>
    <script>let toggleHintShow = 'Click to show';</script>
    <script>let toggleHintHide = 'Click to hide';</script>
    <script>let toggleOpenOnPrint = 'true';</script>
    <script src="../_static/togglebutton.js"></script>
    <script src="../_static/scripts/sphinx-book-theme.js"></script>
    <script src="../_static/scripts/custom_toc_highlight.js"></script>
    <script src="../_static/scripts/add_br_to_sections.js"></script>
    <script>var togglebuttonSelector = '.toggle, .admonition.dropdown';</script>
    <link rel="index" title="Index" href="../genindex.html" />
    <link rel="search" title="Search" href="../search.html" />
    <link rel="next" title="Training and Testing" href="training_and_testing.html" />
    <link rel="prev" title="How to Use FurnitureBench" href="furniture_bench.html" />
    <meta name="viewport" content="width=device-width, initial-scale=1" />
    <meta name="docsearch:language" content="None">
    

    <!-- Google Analytics -->
    
  </head>
  <body data-spy="scroll" data-target="#bd-toc-nav" data-offset="60">
<!-- Checkboxes to toggle the left sidebar -->
<input type="checkbox" class="sidebar-toggle" name="__navigation" id="__navigation" aria-label="Toggle navigation sidebar">
<label class="overlay overlay-navbar" for="__navigation">
    <div class="visually-hidden">Toggle navigation sidebar</div>
</label>
<!-- Checkboxes to toggle the in-page toc -->
<input type="checkbox" class="sidebar-toggle" name="__page-toc" id="__page-toc" aria-label="Toggle in-page Table of Contents">
<label class="overlay overlay-pagetoc" for="__page-toc">
    <div class="visually-hidden">Toggle in-page Table of Contents</div>
</label>
<!-- Headers at the top -->
<div class="announcement header-item noprint"></div>
<div class="header header-item noprint"></div>

    
    <div class="container-fluid" id="banner"></div>

    

    <div class="container-xl">
      <div class="row">
          
<!-- Sidebar -->
<div class="bd-sidebar noprint" id="site-navigation">
    <div class="bd-sidebar__content">
        <div class="bd-sidebar__top"><div class="navbar-brand-box">
    <a class="navbar-brand text-wrap" href="../index.html">
      
      
      
      <h1 class="site-logo" id="site-title">FurnitureBench</h1>
      
    </a>
</div><form class="bd-search d-flex align-items-center" action="../search.html" method="get">
  <i class="icon fas fa-search"></i>
  <input type="search" class="form-control" name="q" id="search-input" placeholder="Search the docs ..." aria-label="Search the docs ..." autocomplete="off" >
</form><nav class="bd-links" id="bd-docs-nav" aria-label="Main">
    <div class="bd-toc-item active">
        <p class="caption">
 <span class="caption-text">
  Getting Started
 </span>
</p>
<ul class="nav bd-sidenav">
 <li class="toctree-l1">
  <a class="reference internal" href="../getting_started/furniturebench_overview.html">
   FurnitureBench Overview
  </a>
 </li>
 <li class="toctree-l1">
  <a class="reference internal" href="../getting_started/installing_furniture_bench.html">
   Installing FurnitureBench
  </a>
 </li>
 <li class="toctree-l1">
  <a class="reference internal" href="../getting_started/installing_furniture_sim.html">
   Installing FurnitureSim
  </a>
 </li>
</ul>
<p class="caption">
 <span class="caption-text">
  Tutorials
 </span>
</p>
<ul class="current nav bd-sidenav">
 <li class="toctree-l1">
  <a class="reference internal" href="furniture_bench.html">
   How to Use FurnitureBench
  </a>
 </li>
 <li class="toctree-l1 current active">
  <a class="current reference internal" href="#">
   How to Use FurnitureSim
  </a>
 </li>
 <li class="toctree-l1">
  <a class="reference internal" href="training_and_testing.html">
   Training and Testing
  </a>
 </li>
 <li class="toctree-l1">
  <a class="reference internal" href="dataset.html">
   Dataset
  </a>
 </li>
 <li class="toctree-l1">
  <a class="reference internal" href="teleoperation.html">
   Teleoperation
  </a>
 </li>
</ul>
<p class="caption">
 <span class="caption-text">
  References
 </span>
</p>
<ul class="nav bd-sidenav">
 <li class="toctree-l1">
  <a class="reference internal" href="../references/code_organization.html">
   Code Organization
  </a>
 </li>
 <li class="toctree-l1">
  <a class="reference internal" href="../references/troubleshooting.html">
   Troubleshooting
  </a>
 </li>
 <li class="toctree-l1">
  <a class="reference internal" href="../references/development_roadmap.html">
   Development Roadmap
  </a>
 </li>
 <li class="toctree-l1">
  <a class="reference internal" href="../references/3d_printing.html">
   3D Printing 🖨️
  </a>
 </li>
</ul>

    </div>
</nav></div>
        <div class="bd-sidebar__bottom">
             <!-- To handle the deprecated key -->
            
            <div class="navbar_extra_footer">
            Theme by the <a href="https://ebp.jupyterbook.org">Executable Book Project</a>
            </div>
            
        </div>
    </div>
    <div id="rtd-footer-container"></div>
</div>


          


          
<!-- A tiny helper pixel to detect if we've scrolled -->
<div class="sbt-scroll-pixel-helper"></div>
<!-- Main content -->
<div class="col py-0 content-container">
    
    <div class="header-article row sticky-top noprint">
        



<div class="col py-1 d-flex header-article-main">
    <div class="header-article__left">
        
        <label for="__navigation"
  class="headerbtn"
  data-toggle="tooltip"
data-placement="right"
title="Toggle navigation"
>
  

<span class="headerbtn__icon-container">
  <i class="fas fa-bars"></i>
  </span>

</label>

        
    </div>
    <div class="header-article__right">
<button onclick="toggleFullScreen()"
  class="headerbtn"
  data-toggle="tooltip"
data-placement="bottom"
title="Fullscreen mode"
>
  

<span class="headerbtn__icon-container">
  <i class="fas fa-expand"></i>
  </span>

</button>
<a href="https://github.com/clvrai/furniture-bench"
   class="headerbtn"
   data-toggle="tooltip"
data-placement="bottom"
title="Source repository"
>
  

<span class="headerbtn__icon-container">
  <i class="fab fa-github"></i>
  </span>

</a>

<div class="menu-dropdown menu-dropdown-download-buttons">
  <button class="headerbtn menu-dropdown__trigger"
      aria-label="Download this page">
      <i class="fas fa-download"></i>
  </button>
  <div class="menu-dropdown__content">
    <ul>
      <li>
        <a href="../_sources/tutorials/furniture_sim.rst.txt"
   class="headerbtn"
   data-toggle="tooltip"
data-placement="left"
title="Download source file"
>
  

<span class="headerbtn__icon-container">
  <i class="fas fa-file"></i>
  </span>
<span class="headerbtn__text-container">.rst</span>
</a>

      </li>
      
      <li>
        
<button onclick="printPdf(this)"
  class="headerbtn"
  data-toggle="tooltip"
data-placement="left"
title="Print to PDF"
>
  

<span class="headerbtn__icon-container">
  <i class="fas fa-file-pdf"></i>
  </span>
<span class="headerbtn__text-container">.pdf</span>
</button>

      </li>
      
    </ul>
  </div>
</div>
<label for="__page-toc"
  class="headerbtn headerbtn-page-toc"
  
>
  

<span class="headerbtn__icon-container">
  <i class="fas fa-list"></i>
  </span>

</label>

    </div>
</div>

<!-- Table of contents -->
<div class="col-md-3 bd-toc show noprint">
    <div class="tocsection onthispage pt-5 pb-3">
        <i class="fas fa-list"></i> Contents
    </div>
    <nav id="bd-toc-nav" aria-label="Page">
        <ul class="visible nav section-nav flex-column">
 <li class="toc-h2 nav-item toc-entry">
  <a class="reference internal nav-link" href="#furnituresim-environments">
   FurnitureSim Environments
  </a>
 </li>
 <li class="toc-h2 nav-item toc-entry">
  <a class="reference internal nav-link" href="#furnituresim-configuration">
   FurnitureSim Configuration
  </a>
  <ul class="nav section-nav flex-column">
   <li class="toc-h3 nav-item toc-entry">
    <a class="reference internal nav-link" href="#furnituresim-arguments">
     FurnitureSim Arguments
    </a>
   </li>
  </ul>
 </li>
 <li class="toc-h2 nav-item toc-entry">
  <a class="reference internal nav-link" href="#automated-assembly-script">
   Automated Assembly Script
  </a>
 </li>
 <li class="toc-h2 nav-item toc-entry">
  <a class="reference internal nav-link" href="#teleoperation-in-furnituresim">
   Teleoperation in FurnitureSim
  </a>
 </li>
</ul>

    </nav>
</div>
    </div>
    <div class="article row">
        <div class="col pl-md-3 pl-lg-5 content-container">
            <!-- Table of contents that is only displayed when printing the page -->
            <div id="jb-print-docs-body" class="onlyprint">
                <h1>How to Use FurnitureSim</h1>
                <!-- Table of contents -->
                <div id="print-main-content">
                    <div id="jb-print-toc">
                        
                        <div>
                            <h2> Contents </h2>
                        </div>
                        <nav aria-label="Page">
                            <ul class="visible nav section-nav flex-column">
 <li class="toc-h2 nav-item toc-entry">
  <a class="reference internal nav-link" href="#furnituresim-environments">
   FurnitureSim Environments
  </a>
 </li>
 <li class="toc-h2 nav-item toc-entry">
  <a class="reference internal nav-link" href="#furnituresim-configuration">
   FurnitureSim Configuration
  </a>
  <ul class="nav section-nav flex-column">
   <li class="toc-h3 nav-item toc-entry">
    <a class="reference internal nav-link" href="#furnituresim-arguments">
     FurnitureSim Arguments
    </a>
   </li>
  </ul>
 </li>
 <li class="toc-h2 nav-item toc-entry">
  <a class="reference internal nav-link" href="#automated-assembly-script">
   Automated Assembly Script
  </a>
 </li>
 <li class="toc-h2 nav-item toc-entry">
  <a class="reference internal nav-link" href="#teleoperation-in-furnituresim">
   Teleoperation in FurnitureSim
  </a>
 </li>
</ul>

                        </nav>
                    </div>
                </div>
            </div>
            <main id="main-content" role="main">
                
              <div>
                
  <section id="how-to-use-furnituresim">
<h1>How to Use FurnitureSim<a class="headerlink" href="#how-to-use-furnituresim" title="Permalink to this headline">#</a></h1>
<section id="furnituresim-environments">
<h2>FurnitureSim Environments<a class="headerlink" href="#furnituresim-environments" title="Permalink to this headline">#</a></h2>
<dl class="simple">
<dt>The following environments are available in FurnitureSim:</dt><dd><ul class="simple">
<li><p><code class="docutils literal notranslate"><span class="pre">FurnitureSim-v0</span></code> is the most basic environment. The observation includes 224x224 images from the wrist and front cameras and the robot state.</p></li>
<li><p><code class="docutils literal notranslate"><span class="pre">FurnitureSimFull-v0</span></code> is mainly used for data collection, which serves all available observations: robot state, object poses, and color and depth images from the wrist, front, and rear cameras.</p></li>
<li><p><code class="docutils literal notranslate"><span class="pre">FurnitureSimImageFeature-v0</span></code> uses the pre-trained image features (R3M or VIP) as observation, instead of images.</p></li>
<li><p><code class="docutils literal notranslate"><span class="pre">FurnitureSimState-v0</span></code> is a state-based environment.</p></li>
<li><p><code class="docutils literal notranslate"><span class="pre">FurnitureDummy-v0</span></code> can be used if you only needs the envionment spec for pixel-based policies.</p></li>
<li><p><code class="docutils literal notranslate"><span class="pre">FurnitureImageFeatureDummy-v0</span></code> can be used if you only needs the environment spec for policies with pre-trained visual encoders.</p></li>
<li><p><code class="docutils literal notranslate"><span class="pre">FurnitureSimLegacy-v0</span></code> is the deprecated environment used in the main paper.</p></li>
</ul>
</dd>
</dl>
<div class="admonition warning">
<p class="admonition-title">Warning</p>
<p>FurnitureSim is not yet optimized for multi-environment simulation. It will be soon supported.</p>
</div>
</section>
<section id="furnituresim-configuration">
<h2>FurnitureSim Configuration<a class="headerlink" href="#furnituresim-configuration" title="Permalink to this headline">#</a></h2>
<p>FurnitureSim can be configured with the following arguments:</p>
<div class="highlight-default notranslate"><div class="highlight"><pre><span></span><span class="kn">import</span> <span class="nn">furniture_bench</span>
<span class="kn">import</span> <span class="nn">gym</span>

<span class="n">env</span> <span class="o">=</span> <span class="n">gym</span><span class="o">.</span><span class="n">make</span><span class="p">(</span>
  <span class="s2">&quot;FurnitureSim-v0&quot;</span><span class="p">,</span>
  <span class="n">furniture</span><span class="p">,</span>                <span class="c1"># Specifies the type of furniture [lamp | square_table | desk | drawer | cabinet | round_table | stool | chair | one_leg].</span>
  <span class="n">num_envs</span><span class="o">=</span><span class="mi">1</span><span class="p">,</span>               <span class="c1"># Number of parallel environments.</span>
  <span class="n">obs_keys</span><span class="o">=</span><span class="kc">None</span><span class="p">,</span>            <span class="c1"># List of observations.</span>
  <span class="n">concat_robot_state</span><span class="o">=</span><span class="kc">False</span><span class="p">,</span> <span class="c1"># Whether to return robot_state in a vector or dictionary.</span>
  <span class="n">resize_img</span><span class="o">=</span><span class="kc">True</span><span class="p">,</span>          <span class="c1"># If true, images are resized to 224 x 224.</span>
  <span class="n">headless</span><span class="o">=</span><span class="kc">False</span><span class="p">,</span>           <span class="c1"># If true, simulation runs without GUI.</span>
  <span class="n">compute_device_id</span><span class="o">=</span><span class="mi">0</span><span class="p">,</span>      <span class="c1"># GPU device ID for simulation.</span>
  <span class="n">graphics_device_id</span><span class="o">=</span><span class="mi">0</span><span class="p">,</span>     <span class="c1"># GPU device ID for rendering.</span>
  <span class="n">init_assembled</span><span class="o">=</span><span class="kc">False</span><span class="p">,</span>     <span class="c1"># If true, the environment is initialized with assembled furniture.</span>
  <span class="n">np_step_out</span><span class="o">=</span><span class="kc">False</span><span class="p">,</span>        <span class="c1"># If true, env.step() returns Numpy arrays.</span>
  <span class="n">channel_first</span><span class="o">=</span><span class="kc">False</span><span class="p">,</span>      <span class="c1"># If true, images are returned in channel first format.</span>
  <span class="n">randomness</span><span class="o">=</span><span class="s2">&quot;low&quot;</span><span class="p">,</span>         <span class="c1"># Level of randomness in the environment [low | med | high].</span>
  <span class="n">high_random_idx</span><span class="o">=-</span><span class="mi">1</span><span class="p">,</span>       <span class="c1"># Index of the high randomness level (range: [0-2]). Default -1 will randomly select the index within the range.</span>
  <span class="n">save_camera_input</span><span class="o">=</span><span class="kc">False</span><span class="p">,</span>  <span class="c1"># If true, the initial camera inputs are saved.</span>
  <span class="n">record</span><span class="o">=</span><span class="kc">False</span><span class="p">,</span>             <span class="c1"># If true, videos of the wrist and front cameras&#39; RGB inputs are recorded.</span>
  <span class="n">max_env_steps</span><span class="o">=</span><span class="mi">3000</span><span class="p">,</span>       <span class="c1"># Maximum number of steps per episode.</span>
<span class="p">)</span>
</pre></div>
</div>
<section id="furnituresim-arguments">
<h3>FurnitureSim Arguments<a class="headerlink" href="#furnituresim-arguments" title="Permalink to this headline">#</a></h3>
<ul class="simple">
<li><p><code class="docutils literal notranslate"><span class="pre">furniture</span></code> can be one of <code class="docutils literal notranslate"><span class="pre">[lamp|square_table|desk|drawer|cabinet|round_table|stool|chair|one_leg]</span></code>.</p></li>
<li><p><code class="docutils literal notranslate"><span class="pre">randomness</span></code> controls the randomness level of the initial states identically to FurnitureBench (see <a class="reference internal" href="furniture_bench.html#how-to-use-furniturebench"><span class="std std-ref">How to Use FurnitureBench</span></a>).</p></li>
<li><p><code class="docutils literal notranslate"><span class="pre">init_assembled</span></code> initializes FurnitureSim with fully assembled furniture models:</p></li>
</ul>
<div class="highlight-bash notranslate"><div class="highlight"><pre><span></span>python -m furniture_bench.scripts.run_sim_env --furniture &lt;furniture&gt; --init-assembled
</pre></div>
</div>
<figure class="align-default" id="id1">
<a class="reference internal image-reference" href="../_images/chair_assembled.jpg"><img alt="../_images/chair_assembled.jpg" src="../_images/chair_assembled.jpg" style="width: 450px;" /></a>
<figcaption>
<p><span class="caption-text">FurnitureSim initialized with an assembled <cite>chair</cite>.</span><a class="headerlink" href="#id1" title="Permalink to this image">#</a></p>
</figcaption>
</figure>
<ul class="simple">
<li><p><code class="docutils literal notranslate"><span class="pre">resize_img</span></code> will resize the images to 224 x 224. This argument is set to <code class="docutils literal notranslate"><span class="pre">True</span></code> by default. <code class="docutils literal notranslate"><span class="pre">--high-res</span></code> flag in <code class="docutils literal notranslate"><span class="pre">run_sim_env.py</span></code> is a negation of <code class="docutils literal notranslate"><span class="pre">resize_img</span></code> argument.</p></li>
</ul>
<div class="highlight-bash notranslate"><div class="highlight"><pre><span></span>python -m furniture_bench.scripts.run_sim_env --furniture &lt;furniture&gt; --init-assembled --save-camera-input
</pre></div>
</div>
<figure class="align-center" id="id2">
<a class="reference internal image-reference" href="../_images/wrist_and_front_resized.png"><img alt="../_images/wrist_and_front_resized.png" src="../_images/wrist_and_front_resized.png" style="width: 448px; height: 224px;" /></a>
<figcaption>
<p><span class="caption-text">Resized 224x224 images.</span><a class="headerlink" href="#id2" title="Permalink to this image">#</a></p>
</figcaption>
</figure>
<ul class="simple">
<li><p><code class="docutils literal notranslate"><span class="pre">save_camera_input</span></code> saves camera inputs of the first frame of an episode to <code class="docutils literal notranslate"><span class="pre">sim_camera/</span></code>.</p></li>
</ul>
<<<<<<< HEAD
<div class="highlight-bash notranslate"><div class="highlight"><pre><span></span><span class="c1"># ``--high-res`` flag in ``run_sim_env.py`` is a negation of ``resize_img`` argument.</span>
python -m furniture_bench.scripts.run_sim_env --furniture &lt;furniture&gt; --init-assembled --save-camera-input --full-obs --high-res
=======
<div class="highlight-bash notranslate"><div class="highlight"><pre><span></span>python<span class="w"> </span>-m<span class="w"> </span>furniture_bench.scripts.run_sim_env<span class="w"> </span>--furniture<span class="w"> </span>&lt;furniture&gt;<span class="w"> </span>--init-assembled<span class="w"> </span>--save-camera-input
>>>>>>> 5036b95d
</pre></div>
</div>
<figure class="align-default" id="id3">
<a class="reference internal image-reference" href="../_images/camera_view.jpg"><img alt="../_images/camera_view.jpg" src="../_images/camera_view.jpg" style="width: 450px;" /></a>
<figcaption>
<p><span class="caption-text">Wrist, front, and rear camera views of <cite>square_table</cite>.</span><a class="headerlink" href="#id3" title="Permalink to this image">#</a></p>
</figcaption>
</figure>
<ul>
<li><p><code class="docutils literal notranslate"><span class="pre">record</span></code> records the wrist and front camera inputs and saves each episode in <code class="docutils literal notranslate"><span class="pre">mp4</span></code> to <code class="docutils literal notranslate"><span class="pre">sim_record/</span></code>.</p>
<figure class="align-default" id="id4">
<img alt="../_images/wrist_and_front.gif" src="../_images/wrist_and_front.gif" />
<figcaption>
<p><span class="caption-text">Example video.</span><a class="headerlink" href="#id4" title="Permalink to this image">#</a></p>
</figcaption>
</figure>
</li>
</ul>
</section>
</section>
<section id="automated-assembly-script">
<h2>Automated Assembly Script<a class="headerlink" href="#automated-assembly-script" title="Permalink to this headline">#</a></h2>
<p>We provide automated furniture assembly scripts. It currently supports only <code class="docutils literal notranslate"><span class="pre">one_leg</span></code>.</p>
<div class="highlight-bash notranslate"><div class="highlight"><pre><span></span>python -m furniture_bench.scripts.run_sim_env --furniture one_leg --scripted
</pre></div>
</div>
<figure class="align-default">
<a class="reference internal image-reference" href="../_images/assembly_script.gif"><img alt="Assembly script" src="../_images/assembly_script.gif" style="width: 50%;" /></a>
</figure>
<<<<<<< HEAD
<p>Using this assembly script, you can collect <code class="docutils literal notranslate"><span class="pre">num-demos</span></code> demonstrations. If you use Docker, make sure you mount the output data path to the Docker container before you collect data.</p>
<div class="highlight-bash notranslate"><div class="highlight"><pre><span></span>python -m furniture_bench.scripts.collect_data --furniture &lt;furniture&gt; --scripted --is-sim --out-data-path &lt;path/to/output&gt; --gpu-id &lt;gpu_id&gt; --num-demos &lt;num_demos&gt; --headless

<span class="c1"># E.g., collect 100 demonstrations for one_leg assembly</span>
python -m furniture_bench.scripts.collect_data --furniture one_leg --scripted --is-sim --out-data-path scripted_sim_demo --gpu-id <span class="m">0</span> --num-demos <span class="m">100</span> --headless
=======
<p><strong>Data Collection:</strong> Using our scripted policy, you can collect <code class="docutils literal notranslate"><span class="pre">num-demos</span></code> demonstrations. If you use Docker, make sure you mount the output data path to the Docker container before you collect data.</p>
<div class="highlight-bash notranslate"><div class="highlight"><pre><span></span>python<span class="w"> </span>-m<span class="w"> </span>furniture_bench.scripts.collect_data<span class="w"> </span>--furniture<span class="w"> </span>&lt;furniture&gt;<span class="w"> </span>--scripted<span class="w"> </span>--is-sim<span class="w"> </span>--out-data-path<span class="w"> </span>&lt;path/to/output&gt;<span class="w"> </span>--gpu-id<span class="w"> </span>&lt;gpu_id&gt;<span class="w"> </span>--num-demos<span class="w"> </span>&lt;num_demos&gt;<span class="w"> </span>--headless

<span class="c1"># E.g., collect 100 demonstrations for one_leg assembly</span>
python<span class="w"> </span>-m<span class="w"> </span>furniture_bench.scripts.collect_data<span class="w"> </span>--furniture<span class="w"> </span>one_leg<span class="w"> </span>--scripted<span class="w"> </span>--is-sim<span class="w"> </span>--out-data-path<span class="w"> </span>scripted_sim_demo<span class="w"> </span>--gpu-id<span class="w"> </span><span class="m">0</span><span class="w"> </span>--num-demos<span class="w"> </span><span class="m">100</span><span class="w"> </span>--headless
>>>>>>> 5036b95d
</pre></div>
</div>
<p>Here are some additional flags for <code class="docutils literal notranslate"><span class="pre">collect_data.py</span></code>:</p>
<ul class="simple">
<li><p><code class="docutils literal notranslate"><span class="pre">--pkl-only</span></code>: The script <code class="docutils literal notranslate"><span class="pre">collect_data.py</span></code>, by default, saves high-resolution color images in <code class="docutils literal notranslate"><span class="pre">mp4</span></code> and depth images in <code class="docutils literal notranslate"><span class="pre">png</span></code> along with pickle file. Set this flag if you want to save only <code class="docutils literal notranslate"><span class="pre">pkl</span></code> files.</p></li>
<li><p><code class="docutils literal notranslate"><span class="pre">--save-failure</span></code>: The script <code class="docutils literal notranslate"><span class="pre">collect_data.py</span></code>, by default, only saves successful trajectories when demonstrations are collected by assembly script. Set this flag if you want to save failed demonstrations as well.</p></li>
</ul>
<p>To visualize a collected demonstration, use the following script with a demonstration path (i.e., a directory containing <cite>pkl</cite> and <cite>mp4</cite> files of one trajectory):</p>
<div class="highlight-bash notranslate"><div class="highlight"><pre><span></span>python -m furniture_bench.scripts.show_trajectory --data-dir &lt;path/to/data&gt;

<span class="c1"># E.g., show a sequence of three camera inputs with metadata</span>
<<<<<<< HEAD
python -m furniture_bench.scripts.show_trajectory --data-dir /hdd/scripted_sim_demo/one_leg/2022-12-22-03:19:48
=======
python<span class="w"> </span>-m<span class="w"> </span>furniture_bench.scripts.show_trajectory<span class="w"> </span>--data-dir<span class="w"> </span>scripted_sim_demo/one_leg/2022-12-22-03:19:48
>>>>>>> 5036b95d
</pre></div>
</div>
<div class="admonition tip">
<p class="admonition-title">Tip</p>
<p>On your initial run, starting up FurnitureSim will take some time to construct SDF meshes.
However, the next runs will be launched much faster with the cached SDF meshes.</p>
</div>
</section>
<section id="teleoperation-in-furnituresim">
<h2>Teleoperation in FurnitureSim<a class="headerlink" href="#teleoperation-in-furnituresim" title="Permalink to this headline">#</a></h2>
<p>FurnitureSim supports teleoperation using a keyboard and Oculus Quest 2.
You first need to set up Oculus Quest 2 by following <a class="reference internal" href="teleoperation.html#teleoperation"><span class="std std-ref">Teleoperation</span></a>.</p>
<p>To start FurnitureSim with teleoperation, execute the following command:</p>
<div class="highlight-default notranslate"><div class="highlight"><pre><span></span><span class="n">python</span> <span class="o">-</span><span class="n">m</span> <span class="n">furniture_bench</span><span class="o">.</span><span class="n">scripts</span><span class="o">.</span><span class="n">collect_data</span> <span class="o">--</span><span class="n">furniture</span> <span class="o">&lt;</span><span class="n">furniture</span><span class="o">&gt;</span> <span class="o">--</span><span class="n">out</span><span class="o">-</span><span class="n">data</span><span class="o">-</span><span class="n">path</span> <span class="o">&lt;</span><span class="n">path</span><span class="o">/</span><span class="n">to</span><span class="o">/</span><span class="n">output</span><span class="o">&gt;</span> <span class="o">--</span><span class="ow">is</span><span class="o">-</span><span class="n">sim</span>
</pre></div>
</div>
<p>By default, both keyboard and Oculus Quest 2 will be used for teleoperation. You can also choose to use only keyboard (<code class="docutils literal notranslate"><span class="pre">--input-device</span> <span class="pre">keyboard</span></code>) or Oculus (<code class="docutils literal notranslate"><span class="pre">--input-device</span> <span class="pre">oculus</span></code>).</p>
</section>
</section>


              </div>
              
            </main>
            <footer class="footer-article noprint">
                
    <!-- Previous / next buttons -->
<div class='prev-next-area'>
    <a class='left-prev' id="prev-link" href="furniture_bench.html" title="previous page">
        <i class="fas fa-angle-left"></i>
        <div class="prev-next-info">
            <p class="prev-next-subtitle">previous</p>
            <p class="prev-next-title">How to Use FurnitureBench</p>
        </div>
    </a>
    <a class='right-next' id="next-link" href="training_and_testing.html" title="next page">
    <div class="prev-next-info">
        <p class="prev-next-subtitle">next</p>
        <p class="prev-next-title">Training and Testing</p>
    </div>
    <i class="fas fa-angle-right"></i>
    </a>
</div>
            </footer>
        </div>
    </div>
    <div class="footer-content row">
        <footer class="col footer"><p>
  
    By CLVR @ KAIST<br/>
  
      &copy; Copyright 2023.<br/>
</p>
        </footer>
    </div>
    
</div>


      </div>
    </div>
  
  <!-- Scripts loaded after <body> so the DOM is not blocked -->
  <script src="../_static/scripts/pydata-sphinx-theme.js?digest=1999514e3f237ded88cf"></script>


  </body>
</html><|MERGE_RESOLUTION|>--- conflicted
+++ resolved
@@ -7,12 +7,12 @@
     <meta name="viewport" content="width=device-width, initial-scale=1.0" /><meta name="generator" content="Docutils 0.17.1: http://docutils.sourceforge.net/" />
 
     <title>How to Use FurnitureSim &#8212; FurnitureBench</title>
-    
+
   <!-- Loaded before other Sphinx assets -->
   <link href="../_static/styles/theme.css?digest=1999514e3f237ded88cf" rel="stylesheet">
 <link href="../_static/styles/pydata-sphinx-theme.css?digest=1999514e3f237ded88cf" rel="stylesheet">
 
-    
+
   <link rel="stylesheet"
     href="../_static/vendor/fontawesome/5.13.0/css/all.min.css">
   <link rel="preload" as="font" type="font/woff2" crossorigin
@@ -28,7 +28,7 @@
     <link rel="stylesheet" type="text/css" href="../_static/sphinx_lesson.css" />
     <link rel="stylesheet" type="text/css" href="../_static/tabs.css" />
     <link rel="stylesheet" type="text/css" href="../_static/css/custom.css" />
-    
+
   <!-- Pre-loaded scripts that we'll load fully later -->
   <link rel="preload" as="script" href="../_static/scripts/pydata-sphinx-theme.js?digest=1999514e3f237ded88cf">
 
@@ -54,10 +54,10 @@
     <link rel="prev" title="How to Use FurnitureBench" href="furniture_bench.html" />
     <meta name="viewport" content="width=device-width, initial-scale=1" />
     <meta name="docsearch:language" content="None">
-    
+
 
     <!-- Google Analytics -->
-    
+
   </head>
   <body data-spy="scroll" data-target="#bd-toc-nav" data-offset="60">
 <!-- Checkboxes to toggle the left sidebar -->
@@ -74,24 +74,24 @@
 <div class="announcement header-item noprint"></div>
 <div class="header header-item noprint"></div>
 
-    
+
     <div class="container-fluid" id="banner"></div>
 
-    
+
 
     <div class="container-xl">
       <div class="row">
-          
+
 <!-- Sidebar -->
 <div class="bd-sidebar noprint" id="site-navigation">
     <div class="bd-sidebar__content">
         <div class="bd-sidebar__top"><div class="navbar-brand-box">
     <a class="navbar-brand text-wrap" href="../index.html">
-      
-      
-      
+
+
+
       <h1 class="site-logo" id="site-title">FurnitureBench</h1>
-      
+
     </a>
 </div><form class="bd-search d-flex align-items-center" action="../search.html" method="get">
   <i class="icon fas fa-search"></i>
@@ -184,41 +184,41 @@
 </nav></div>
         <div class="bd-sidebar__bottom">
              <!-- To handle the deprecated key -->
-            
+
             <div class="navbar_extra_footer">
             Theme by the <a href="https://ebp.jupyterbook.org">Executable Book Project</a>
             </div>
-            
+
         </div>
     </div>
     <div id="rtd-footer-container"></div>
 </div>
 
 
-          
-
-
-          
+
+
+
+
 <!-- A tiny helper pixel to detect if we've scrolled -->
 <div class="sbt-scroll-pixel-helper"></div>
 <!-- Main content -->
 <div class="col py-0 content-container">
-    
+
     <div class="header-article row sticky-top noprint">
-        
+
 
 
 
 <div class="col py-1 d-flex header-article-main">
     <div class="header-article__left">
-        
+
         <label for="__navigation"
   class="headerbtn"
   data-toggle="tooltip"
 data-placement="right"
 title="Toggle navigation"
 >
-  
+
 
 <span class="headerbtn__icon-container">
   <i class="fas fa-bars"></i>
@@ -226,7 +226,7 @@
 
 </label>
 
-        
+
     </div>
     <div class="header-article__right">
 <button onclick="toggleFullScreen()"
@@ -235,7 +235,7 @@
 data-placement="bottom"
 title="Fullscreen mode"
 >
-  
+
 
 <span class="headerbtn__icon-container">
   <i class="fas fa-expand"></i>
@@ -248,7 +248,7 @@
 data-placement="bottom"
 title="Source repository"
 >
-  
+
 
 <span class="headerbtn__icon-container">
   <i class="fab fa-github"></i>
@@ -270,7 +270,7 @@
 data-placement="left"
 title="Download source file"
 >
-  
+
 
 <span class="headerbtn__icon-container">
   <i class="fas fa-file"></i>
@@ -279,16 +279,16 @@
 </a>
 
       </li>
-      
+
       <li>
-        
+
 <button onclick="printPdf(this)"
   class="headerbtn"
   data-toggle="tooltip"
 data-placement="left"
 title="Print to PDF"
 >
-  
+
 
 <span class="headerbtn__icon-container">
   <i class="fas fa-file-pdf"></i>
@@ -297,15 +297,15 @@
 </button>
 
       </li>
-      
+
     </ul>
   </div>
 </div>
 <label for="__page-toc"
   class="headerbtn headerbtn-page-toc"
-  
+
 >
-  
+
 
 <span class="headerbtn__icon-container">
   <i class="fas fa-list"></i>
@@ -363,7 +363,7 @@
                 <!-- Table of contents -->
                 <div id="print-main-content">
                     <div id="jb-print-toc">
-                        
+
                         <div>
                             <h2> Contents </h2>
                         </div>
@@ -403,9 +403,9 @@
                 </div>
             </div>
             <main id="main-content" role="main">
-                
+
               <div>
-                
+
   <section id="how-to-use-furnituresim">
 <h1>How to Use FurnitureSim<a class="headerlink" href="#how-to-use-furnituresim" title="Permalink to this headline">#</a></h1>
 <section id="furnituresim-environments">
@@ -485,12 +485,7 @@
 <ul class="simple">
 <li><p><code class="docutils literal notranslate"><span class="pre">save_camera_input</span></code> saves camera inputs of the first frame of an episode to <code class="docutils literal notranslate"><span class="pre">sim_camera/</span></code>.</p></li>
 </ul>
-<<<<<<< HEAD
-<div class="highlight-bash notranslate"><div class="highlight"><pre><span></span><span class="c1"># ``--high-res`` flag in ``run_sim_env.py`` is a negation of ``resize_img`` argument.</span>
-python -m furniture_bench.scripts.run_sim_env --furniture &lt;furniture&gt; --init-assembled --save-camera-input --full-obs --high-res
-=======
 <div class="highlight-bash notranslate"><div class="highlight"><pre><span></span>python<span class="w"> </span>-m<span class="w"> </span>furniture_bench.scripts.run_sim_env<span class="w"> </span>--furniture<span class="w"> </span>&lt;furniture&gt;<span class="w"> </span>--init-assembled<span class="w"> </span>--save-camera-input
->>>>>>> 5036b95d
 </pre></div>
 </div>
 <figure class="align-default" id="id3">
@@ -520,19 +515,11 @@
 <figure class="align-default">
 <a class="reference internal image-reference" href="../_images/assembly_script.gif"><img alt="Assembly script" src="../_images/assembly_script.gif" style="width: 50%;" /></a>
 </figure>
-<<<<<<< HEAD
-<p>Using this assembly script, you can collect <code class="docutils literal notranslate"><span class="pre">num-demos</span></code> demonstrations. If you use Docker, make sure you mount the output data path to the Docker container before you collect data.</p>
-<div class="highlight-bash notranslate"><div class="highlight"><pre><span></span>python -m furniture_bench.scripts.collect_data --furniture &lt;furniture&gt; --scripted --is-sim --out-data-path &lt;path/to/output&gt; --gpu-id &lt;gpu_id&gt; --num-demos &lt;num_demos&gt; --headless
-
-<span class="c1"># E.g., collect 100 demonstrations for one_leg assembly</span>
-python -m furniture_bench.scripts.collect_data --furniture one_leg --scripted --is-sim --out-data-path scripted_sim_demo --gpu-id <span class="m">0</span> --num-demos <span class="m">100</span> --headless
-=======
 <p><strong>Data Collection:</strong> Using our scripted policy, you can collect <code class="docutils literal notranslate"><span class="pre">num-demos</span></code> demonstrations. If you use Docker, make sure you mount the output data path to the Docker container before you collect data.</p>
 <div class="highlight-bash notranslate"><div class="highlight"><pre><span></span>python<span class="w"> </span>-m<span class="w"> </span>furniture_bench.scripts.collect_data<span class="w"> </span>--furniture<span class="w"> </span>&lt;furniture&gt;<span class="w"> </span>--scripted<span class="w"> </span>--is-sim<span class="w"> </span>--out-data-path<span class="w"> </span>&lt;path/to/output&gt;<span class="w"> </span>--gpu-id<span class="w"> </span>&lt;gpu_id&gt;<span class="w"> </span>--num-demos<span class="w"> </span>&lt;num_demos&gt;<span class="w"> </span>--headless
 
 <span class="c1"># E.g., collect 100 demonstrations for one_leg assembly</span>
 python<span class="w"> </span>-m<span class="w"> </span>furniture_bench.scripts.collect_data<span class="w"> </span>--furniture<span class="w"> </span>one_leg<span class="w"> </span>--scripted<span class="w"> </span>--is-sim<span class="w"> </span>--out-data-path<span class="w"> </span>scripted_sim_demo<span class="w"> </span>--gpu-id<span class="w"> </span><span class="m">0</span><span class="w"> </span>--num-demos<span class="w"> </span><span class="m">100</span><span class="w"> </span>--headless
->>>>>>> 5036b95d
 </pre></div>
 </div>
 <p>Here are some additional flags for <code class="docutils literal notranslate"><span class="pre">collect_data.py</span></code>:</p>
@@ -544,11 +531,7 @@
 <div class="highlight-bash notranslate"><div class="highlight"><pre><span></span>python -m furniture_bench.scripts.show_trajectory --data-dir &lt;path/to/data&gt;
 
 <span class="c1"># E.g., show a sequence of three camera inputs with metadata</span>
-<<<<<<< HEAD
-python -m furniture_bench.scripts.show_trajectory --data-dir /hdd/scripted_sim_demo/one_leg/2022-12-22-03:19:48
-=======
 python<span class="w"> </span>-m<span class="w"> </span>furniture_bench.scripts.show_trajectory<span class="w"> </span>--data-dir<span class="w"> </span>scripted_sim_demo/one_leg/2022-12-22-03:19:48
->>>>>>> 5036b95d
 </pre></div>
 </div>
 <div class="admonition tip">
@@ -571,10 +554,10 @@
 
 
               </div>
-              
+
             </main>
             <footer class="footer-article noprint">
-                
+
     <!-- Previous / next buttons -->
 <div class='prev-next-area'>
     <a class='left-prev' id="prev-link" href="furniture_bench.html" title="previous page">
@@ -597,20 +580,20 @@
     </div>
     <div class="footer-content row">
         <footer class="col footer"><p>
-  
+
     By CLVR @ KAIST<br/>
-  
+
       &copy; Copyright 2023.<br/>
 </p>
         </footer>
     </div>
-    
+
 </div>
 
 
       </div>
     </div>
-  
+
   <!-- Scripts loaded after <body> so the DOM is not blocked -->
   <script src="../_static/scripts/pydata-sphinx-theme.js?digest=1999514e3f237ded88cf"></script>
 
