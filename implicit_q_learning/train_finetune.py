import isaacgym
import os
import pickle
from datetime import datetime
from typing import Tuple
import glob

import gym
import numpy as np
import tqdm
from absl import app, flags
from ml_collections import config_flags
from tensorboardX import SummaryWriter

from einops import rearrange
import wrappers
from dataset_utils import (Batch, D4RLDataset, ReplayBuffer, split_into_trajectories,
                           Dataset, FurnitureDataset, max_normalize, replay_chunk_to_seq, min_max_normalize)
from evaluation import evaluate
from learner import Learner

from furniture_bench.data.collect_enum import CollectEnum

FLAGS = flags.FLAGS

flags.DEFINE_string('env_name', 'halfcheetah-expert-v2', 'Environment name.')
flags.DEFINE_string("save_dir", "./checkpoints/", "Tensorboard logging dir.")
flags.DEFINE_string("run_name", "debug", "Run specific name")
flags.DEFINE_integer('seed', 42, 'Random seed.')
flags.DEFINE_integer('eval_episodes', 10, 'Number of episodes used for evaluation.')
flags.DEFINE_integer('log_interval', 10, 'Logging interval.')
# flags.DEFINE_integer('eval_interval', 100000, 'Eval interval.')
flags.DEFINE_integer('eval_interval', 20, 'Eval interval.')
flags.DEFINE_integer('batch_size', 256, 'Mini batch size.')
flags.DEFINE_string("ckpt_step", None, "Specific checkpoint step")
flags.DEFINE_integer('max_steps', int(1e6), 'Number of training steps.')
flags.DEFINE_integer('max_episodes', int(5e3), 'Number of episodes for training')
flags.DEFINE_integer('replay_buffer_size', 2000000,
                     'Replay buffer size (=max_steps if unspecified).')
flags.DEFINE_integer('init_dataset_size', None, 'Offline data size (uses all data if unspecified).')
flags.DEFINE_boolean('tqdm', True, 'Use tqdm progress bar.')
flags.DEFINE_boolean("red_reward", False, "Use learned reward")
flags.DEFINE_boolean("use_encoder", False, "Use ResNet18 for the image encoder.")
flags.DEFINE_string("encoder_type", '', 'vip or r3m')
flags.DEFINE_boolean('wandb', True, 'Use wandb')
flags.DEFINE_string('wandb_project', 'furniture-reward', 'wandb project')
flags.DEFINE_string('wandb_entity', 'clvr', 'wandb entity')
config_flags.DEFINE_config_file('config',
                                'configs/antmaze_finetune_config.py',
                                'File path to the training hyperparameter configuration.',
                                lock_config=False)

flags.DEFINE_multi_string("data_path", '', "Path to data.")
flags.DEFINE_string('normalization', '', '')
flags.DEFINE_integer('iter_n', -1, 'Reward relabeling iteration')


# REDS
flags.DEFINE_string("task_name", "furniture_one_leg", "Name of task name.")
flags.DEFINE_string("ckpt_path", "", "ckpt path of reward model.")
flags.DEFINE_string("image_keys", "color_image2|color_image1", "image keys.")
flags.DEFINE_string("rm_type", "RFE", "reward model type.")
flags.DEFINE_integer("window_size", 4, "window size")
flags.DEFINE_integer("skip_frame", 1, "skip frame")

flags.DEFINE_boolean("phase_reward", None, "Use phase reward (for logging or training)")

flags.DEFINE_boolean("keyboard", None, "Use phase reward (for logging or training)")
flags.DEFINE_boolean("save_data", None, "Save the training data.")
flags.DEFINE_boolean("use_layer_norm", None, "Use layer normalization.")
flags.DEFINE_boolean("online_buffer", None, "Use separate online buffer.")
flags.DEFINE_boolean("fixed_init", None, "Use separate online buffer.")
flags.DEFINE_boolean("data_collection", None, "Skip the agent update.")
flags.DEFINE_float("temperature", 0.2, "Action sample temperature.")


def normalize(dataset):

    trajs = split_into_trajectories(dataset.observations, dataset.actions, dataset.rewards,
                                    dataset.masks, dataset.dones_float, dataset.next_observations)

    def compute_returns(traj):
        episode_return = 0
        for _, _, rew, _, _, _ in traj:
            episode_return += rew

        return episode_return

    trajs.sort(key=compute_returns)

    dataset.rewards /= compute_returns(trajs[-1]) - compute_returns(trajs[0])
    dataset.rewards *= 1000.0


def combine(one_dict, other_dict):
    combined = {}
    if isinstance(one_dict, Batch):
        one_dict, other_dict = one_dict._asdict(), other_dict._asdict()
    for k, v in one_dict.items():
        if isinstance(v, dict):
            combined[k] = combine(v, other_dict[k])
        else:
            # Use half.
            v = v[:len(v) // 2]
            vv = other_dict[k][:len(other_dict[k]) // 2]
            tmp = np.concatenate([v,vv], axis=0)
            combined[k] = tmp

    return combined


def make_env_and_dataset(env_name: str, seed: int, data_path: str, use_encoder: bool,
                         encoder_type: str, red_reward: bool=False,
                         iter_n: int = -1) -> Tuple[gym.Env, D4RLDataset]:
    if "Furniture" in env_name:
        import furniture_bench

        env_id, furniture_name = env_name.split("/")
        # env = gym.make(env_id,
        #                furniture=furniture_name,
        #                data_path=data_path,
        #                use_encoder=use_encoder,
        #    encoder_type=encoder_type)
        env = gym.make(
            env_id,
            furniture=furniture_name,
            # max_env_steps=600,
            headless=True,
            num_envs=1,  # Only support 1 for now.
            manual_done=False,
            # resize_img=True,
            # np_step_out=False,  # Always output Tensor in this setting. Will change to numpy in this code.
            # channel_first=False,
            randomness="low",
            compute_device_id=0,
            graphics_device_id=0,
            # gripper_pos_control=True,
            encoder_type="r3m",
            squeeze_done_reward=True,
            phase_reward=FLAGS.phase_reward,
            fixed_init=FLAGS.fixed_init,
            from_skill=0
        )
    else:
        env = gym.make(env_name)

    env = wrappers.SinglePrecision(env)

    env.seed(seed)
    env.action_space.seed(seed)
    env.observation_space.seed(seed)

    print("Observation space", env.observation_space)
    print("Action space", env.action_space)

    if "Furniture" in env_name:
        dataset = FurnitureDataset(
            data_path, use_encoder=use_encoder, red_reward=red_reward, iter_n=iter_n
        )
    else:
        dataset = D4RLDataset(env)

    if "antmaze" in env_name:
        dataset.rewards -= 1.0
        # See https://github.com/aviralkumar2907/CQL/blob/master/d4rl/examples/cql_antmaze_new.py#L22
        # but I found no difference between (x - 0.5) * 4 and x - 1.0
    elif "halfcheetah" in env_name or "walker2d" in env_name or "hopper" in env_name:
        normalize(dataset)


    return env, dataset


def main(_):
    root_logdir = os.path.join(FLAGS.save_dir, 'tb', str(FLAGS.seed))
    os.makedirs(FLAGS.save_dir, exist_ok=True)

    env, dataset = make_env_and_dataset(FLAGS.env_name, FLAGS.seed, FLAGS.data_path,
                                        FLAGS.use_encoder, FLAGS.encoder_type,
                                        FLAGS.red_reward, FLAGS.iter_n)

    if FLAGS.normalization == "min_max":
        min_max_normalize(dataset)
    if FLAGS.normalization == "max":
        max_rew = np.max(dataset.rewards)
        max_rew = np.abs(max_rew) # For DrS negative reward.
        dataset.rewards = max_normalize(dataset.rewards, max_rew)

    kwargs = dict(FLAGS.config)
    if FLAGS.wandb:
        import wandb
        wandb.tensorboard.patch(root_logdir=root_logdir)
        wandb.init(project=FLAGS.wandb_project,
                   entity=FLAGS.wandb_entity,
                   name=FLAGS.env_name + '-' + str(FLAGS.seed) + '-' + str(FLAGS.run_name) + '-finetune' + ('-phase-reward' if FLAGS.phase_reward else ''),
                   config=kwargs,
                   sync_tensorboard=True)

    if FLAGS.keyboard:
        from furniture_bench.device import make_device
        device_interface = make_device("keyboard")
    else:
        device_interface = None
    summary_writer = SummaryWriter(root_logdir, write_to_disk=True)

    # agent = Learner(FLAGS.seed,
    #                 env.observation_space.sample()[np.newaxis],
    #                 env.action_space.sample()[np.newaxis], **kwargs)
    agent = Learner(FLAGS.seed,
                env.observation_space.sample(),
                env.action_space.sample()[np.newaxis],
                max_steps=FLAGS.max_episodes,
                **kwargs,
                use_encoder=FLAGS.use_encoder,
                opt_decay_schedule=None,
                use_layer_norm=FLAGS.use_layer_norm,)

    if FLAGS.red_reward:
        # load reward model.
        from bpref_v2.reward_model.rfe_reward_model import RFERewardModel
        reward_model = RFERewardModel(
            task=FLAGS.task_name,
            model_name=FLAGS.rm_type,
            rm_path=FLAGS.ckpt_path,
            camera_keys=FLAGS.image_keys.split("|"),
            reward_scale=None,
            window_size=FLAGS.window_size,
            skip_frame=FLAGS.skip_frame,
            reward_model_device=0,
            encoding_minibatch_size=16,
            use_task_reward=False,
            use_scale=False,
        )

    ckpt_dir = os.path.join(FLAGS.save_dir, "ckpt", f"{FLAGS.run_name}.{FLAGS.seed}")
    ckpt_step = FLAGS.ckpt_step or FLAGS.max_steps
    agent.load(ckpt_dir, ckpt_step)

    eval_returns = []
    observation, done = env.reset(), False
    phase = 0
    
    observations = []
    actions = []
    rewards = []
    done_floats = []
    masks = []
    next_observations = []
    log_online_avg_reward = []
    log_phases = []
    collected_data = 0

    if "Bench" in FLAGS.env_name:
        assert FLAGS.save_data
        assert FLAGS.keyboard

    finetune_ckpt_dir = os.path.join(FLAGS.save_dir, "ckpt", f"{FLAGS.run_name}-{ckpt_step}-finetune-tmp-{FLAGS.temperature}.{FLAGS.seed}")
    
    # Load the online data.
    online_data_dir = os.path.join(finetune_ckpt_dir, "online_dataset")
    data_files = glob.glob(os.path.join(online_data_dir, "*.pkl"))
    # Check the online data if enough. >= 20.
    print(f"Loaded {len(data_files)} data files.")
    # Make sure the data is loaded correctly.

    if FLAGS.online_buffer:
        online_dataset = Dataset(
            observations = None,
            actions = None,
            rewards = None,
            masks = None,
            dones_float = None,
            next_observations = None,
            size=0,
        )
    for data_file in tqdm.tqdm(data_files):
        with open(data_file, "rb") as f:
            data = pickle.load(f)
            # Add to the replay buffer
            if FLAGS.online_buffer:
                online_dataset.add_trajectory(
                    data['observations'],
                    data['actions'],
                    data['rewards'],
                    data['masks'],
                    data['done_floats'],
                    data['next_observations']
                )
            else:
                dataset.add_trajectory(
                    data['observations'],
                    data['actions'],
                    data['rewards'],
                    data['masks'],
                    data['done_floats'],
                    data['next_observations']
                )

    # Load the fine-tune checkpoint if any.
    ckpt_idx = len(data_files)
    # if ckpt_idx > 0:
    if not FLAGS.data_collection:
        agent.load(finetune_ckpt_dir, ckpt_idx)

    for i in tqdm.tqdm(range(ckpt_idx, FLAGS.max_episodes + 1),
                       smoothing=0.1,
                       disable=not FLAGS.tqdm):
        observations = []
        actions = []
        rewards = []
        done_floats = []
        masks = []
        next_observations = []

        observation, done = env.reset(), False
        phase = 0

        while not done:
            obs_without_rgb = {k: v for k, v in observation.items() if k != 'color_image1' and k != 'color_image2'}
            action = agent.sample_actions(obs_without_rgb, temperature=FLAGS.temperature)
            action = np.clip(action, -1, 1)
            next_observation, reward, done, info = env.step(action)

            if device_interface:
                _, collect_enum = device_interface.get_action()
                if collect_enum in [CollectEnum.FAIL, CollectEnum.SUCCESS]:
                    done = True
                print(env.env_steps)
            if 'phase' in info:
                phase = max(phase, info['phase'])
            if not done or 'TimeLimit.truncated' in info:
                mask = 1.0
            else:
                mask = 0.0
            observations.append(observation)
            actions.append(action)
            rewards.append(reward)
            done_floats.append(float(done))
            masks.append(mask)
            next_observations.append(next_observation)

            observation = next_observation
        if device_interface and collect_enum == CollectEnum.FAIL:
            # Skip the data saving, agent update, and evaluation.
            continue
        len_curr_traj = len(observations)
        assert len_curr_traj == len(actions) == len(rewards) == len(masks) == len(next_observations)
        assert done_floats[-1] == 1.0
    
        if FLAGS.red_reward:
            # compute reds reward
            x = {
                'observations': observations,
                'actions': actions,
                'rewards': rewards,
            }
            seq = reward_model(replay_chunk_to_seq(x, FLAGS.window_size))
            rewards = np.asarray([elem[reward_model.PUBLIC_LIKELIHOOD_KEY] for elem in seq])
            if FLAGS.normalization == "min_max":
                min_max_normalize(rewards)
            if FLAGS.normalization == "max":
                rewards = max_normalize(rewards, max_rew)

        if FLAGS.save_data:
            if not os.path.exists(online_data_dir):
                os.makedirs(online_data_dir)
            data_name = datetime.now().strftime("%Y-%m-%d-%H:%M:%S")
            data_path = os.path.join(online_data_dir, f"sample_{data_name}.pkl")
            with open(data_path, "wb") as f:
                data = {
                    "observations": observations,
                    "actions": actions,
                    "rewards": rewards,
                    "masks": masks,
                    "done_floats": done_floats,
                    "next_observations": next_observations,
                }
                pickle.dump(data, f)
                collected_data += 1
            print(f"Data saved at {data_path}")
            print(f"Total data collected: {collected_data}")

            if FLAGS.data_collection:
                continue

        # Remove RGB from the observations.
        observations = [{k: v for k, v in obs.items() if k != 'color_image1' and k != 'color_image2'}
                        for obs in observations]
        next_observations = [{k: v for k, v in obs.items() if k != 'color_image1' and k != 'color_image2'}
                             for obs in next_observations]

        # Append to dataset.
        if FLAGS.online_buffer:
            online_dataset.add_trajectory(observations, actions, rewards, masks, done_floats, next_observations)
        else:
            dataset.add_trajectory(observations, actions, rewards, masks, done_floats, next_observations)
        
        log_online_avg_reward.append(np.mean(rewards))
        log_phases.append(phase)
        # for k, v in info['episode'].items():
        #     summary_writer.add_scalar(f'training/{k}', v, info['total']['timesteps'])
        
        # Update as the length of the current trajectory.
        for update_idx in range(len_curr_traj):
            batch = dataset.sample(FLAGS.batch_size)
            if FLAGS.online_buffer:
                online_batch = online_dataset.sample(FLAGS.batch_size)
                # Merge batch half by half.
                batch = combine(batch, online_batch)
                from dataset_utils import Batch
                batch = Batch(**batch)
            update_info = agent.update(batch)

        for k, v in update_info.items():
            if v.ndim == 0:
                summary_writer.add_scalar(f'training/{k}', v, i)
            else:
                summary_writer.add_histogram(f'training/{k}', v, i)
        summary_writer.add_scalar('online_average_reward', np.mean(log_online_avg_reward), i)
        summary_writer.add_scalar('train_phases', np.mean(log_phases), i)
        summary_writer.flush()
    
        log_online_avg_reward = []

        agent.save(finetune_ckpt_dir, i + 1)

        if i % FLAGS.eval_interval == 0 and ("Bench" not in FLAGS.env_name):
            if "Sim" in FLAGS.env_name:
                log_video = True
            else:
<<<<<<< HEAD
                log_video = None

            eval_stats, log_videos = evaluate(agent, env, FLAGS.eval_episodes, log_video=log_video)
=======
                log_video = False
            if not FLAGS.red_reward:
                reward_model = None

            if FLAGS.red_reward:
                eval_stats, log_videos = evaluate(
                    agent,
                    env,
                    FLAGS.eval_episodes,
                    log_video=log_video,
                    reward_model=reward_model,
                    normalization=FLAGS.normalization,
                    max_rew=max_rew,
                    window_size=FLAGS.window_size,
                )
            else:
                eval_stats, log_videos = evaluate(
                    agent,
                    env,
                    FLAGS.eval_episodes,
                    log_video=log_video,
                )
>>>>>>> b958d051

            for k, v in eval_stats.items():
                summary_writer.add_scalar(f'evaluation/average_{k}s', v, i)
            summary_writer.flush()

            if log_video:
                max_length = max(vid.shape[0] for vid in log_videos)  # Find the maximum sequence length
                padded_vids = np.array([np.pad(vid, ((0, max_length - vid.shape[0]), (0, 0), (0, 0), (0, 0)), 'constant') for vid in log_videos])
                # Make it np.int8
                padded_vids = padded_vids.astype(np.uint8)

                name = "rollout_video"
                fps = 20
                vids = rearrange(padded_vids, 'b t c h w -> (b t) c h w')
                log_dict = {name: wandb.Video(vids, fps=fps, format="mp4")}
                # log_dict = {name: [wandb.Video(vid, fps=fps, format="mp4") for vid in vids]}
                wandb.log(log_dict, step=i)

            # eval_returns.append((i, eval_stats['return']))
            # np.savetxt(os.path.join(FLAGS.save_dir, f'{FLAGS.seed}.txt'),
            #            eval_returns,
            #            fmt=['%d', '%.1f'])

        if i % FLAGS.eval_interval == 0:
            # Save last step if it is not saved.
            if FLAGS.phase_reward:
                finetune_ckpt_dir = finetune_ckpt_dir + "-phase-reward"
            if not os.path.exists(finetune_ckpt_dir):
                os.makedirs(finetune_ckpt_dir)
            agent.save(finetune_ckpt_dir, i)

    if FLAGS.wandb:
        wandb.finish()


if __name__ == '__main__':
    app.run(main)<|MERGE_RESOLUTION|>--- conflicted
+++ resolved
@@ -428,11 +428,6 @@
             if "Sim" in FLAGS.env_name:
                 log_video = True
             else:
-<<<<<<< HEAD
-                log_video = None
-
-            eval_stats, log_videos = evaluate(agent, env, FLAGS.eval_episodes, log_video=log_video)
-=======
                 log_video = False
             if not FLAGS.red_reward:
                 reward_model = None
@@ -455,7 +450,6 @@
                     FLAGS.eval_episodes,
                     log_video=log_video,
                 )
->>>>>>> b958d051
 
             for k, v in eval_stats.items():
                 summary_writer.add_scalar(f'evaluation/average_{k}s', v, i)
