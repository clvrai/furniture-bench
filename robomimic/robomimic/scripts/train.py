"""
The main entry point for training policies.

Args:
    config (str): path to a config json that will be used to override the default settings.
        If omitted, default settings are used. This is the preferred way to run experiments.

    algo (str): name of the algorithm to run. Only needs to be provided if @config is not
        provided.

    name (str): if provided, override the experiment name defined in the config

    dataset (str): if provided, override the dataset path defined in the config

    debug (bool): set this flag to run a quick training run for debugging purposes
"""

import argparse
import json
import numpy as np
import time
import os
import shutil
import psutil
import sys
import socket
import traceback

try:
    import furniture_bench
except:
    # Skip if furniture_bench is not installed.
    pass

from collections import OrderedDict

import torch
from torch.utils.data import DataLoader

import robomimic
import robomimic.utils.train_utils as TrainUtils
import robomimic.utils.torch_utils as TorchUtils
import robomimic.utils.obs_utils as ObsUtils
import robomimic.utils.env_utils as EnvUtils
import robomimic.utils.file_utils as FileUtils
from robomimic.config import config_factory
from robomimic.algo import algo_factory, RolloutPolicy
from robomimic.utils.log_utils import PrintLogger, DataLogger, flush_warnings


def train(config, device):
    """
    Train a model using the algorithm.
    """

    # first set seeds
    np.random.seed(config.train.seed)
    torch.manual_seed(config.train.seed)

    # set num workers
    torch.set_num_threads(1)

    print("\n============= New Training Run with Config =============")
    print(config)
    print("")
    log_dir, ckpt_dir, video_dir, vis_dir = TrainUtils.get_exp_dir(config)

    if config.experiment.logging.terminal_output_to_txt:
        # log stdout and stderr to a text file
        logger = PrintLogger(os.path.join(log_dir, 'log.txt'))
        sys.stdout = logger
        sys.stderr = logger

    # read config to set up metadata for observation modalities (e.g. detecting rgb observations)
    ObsUtils.initialize_obs_utils_with_config(config)

    # extract the metadata and shape metadata across all datasets
    env_meta_list = []
    shape_meta_list = []
    for dataset_cfg in config.train.data:
        dataset_path = os.path.expanduser(dataset_cfg["path"])
        ds_format = config.train.data_format
        if not os.path.exists(dataset_path):
            raise Exception("Dataset at provided path {} not found!".format(dataset_path))

        # load basic metadata from training file
        print("\n============= Loaded Environment Metadata =============")
        env_meta = FileUtils.get_env_metadata_from_dataset(dataset_path=dataset_path, ds_format=ds_format)

        # populate language instruction for env in env_meta
        env_meta["lang"] = dataset_cfg.get("lang", "dummy")

        # update env meta if applicable
        from robomimic.utils.script_utils import deep_update
        deep_update(env_meta, config.experiment.env_meta_update_dict)
        env_meta_list.append(env_meta)

        shape_meta = FileUtils.get_shape_metadata_from_dataset(
            dataset_path=dataset_path,
            action_keys=config.train.action_keys,
            all_obs_keys=config.all_obs_keys,
            ds_format=ds_format,
            verbose=True
        )
        shape_meta_list.append(shape_meta)

    if config.experiment.env is not None:
        env_meta["env_name"] = config.experiment.env
        print("=" * 30 + "\n" + "Replacing Env to {}\n".format(env_meta["env_name"]) + "=" * 30)

    # create environment
    envs = OrderedDict()
    if config.experiment.rollout.enabled:
        # create environments for validation runs
        # env_names = [env_meta["env_name"]]

        # # disable this feature for now
        # if config.experiment.additional_envs is not None:
        #     raise NotImplementedError
        #     for name in config.experiment.additional_envs:
        #         env_names.append(name)

        for (dataset_i, dataset_cfg) in enumerate(config.train.data):
            do_eval = dataset_cfg.get("eval", True)
            if do_eval is not True:
                continue
            env_meta = env_meta_list[dataset_i]
            shape_meta = shape_meta_list[dataset_i]
            env_name = env_meta["env_name"]

            def create_env(env_i=0):
                env_kwargs = dict(
                    env_meta=env_meta,
                    env_name=env_name,
                    render=False,
                    render_offscreen=config.experiment.render_video,
                    use_image_obs=shape_meta["use_images"],
                    # seed=config.train.seed * 1000 + env_i # TODO: add seeding across environments
                )
                if env_meta["env_name"].startswith("Furniture"):
                    import gymnasium as gym
                    env = gym.make(
                        env_meta['env_name'],
                        **env_meta['env_kwargs'],
                        num_envs=config.experiment.num_envs,
                        resize_img=True,
                        headless=True,
                        robot_state_as_dict=False,
                        compute_device_id=args.compute_device_id,
                        graphics_device_id=args.graphics_device_id,
                        act_rot_repr='quat',
                        squeeze_batch_dim=True,
                        np_step_out=True,
                        render_mode='rgb_array',
                    )
                    env.name = env_meta["env_name"]
                    from robomimic.envs.wrappers import FurniturePreprocessWrapper
                    env = FurniturePreprocessWrapper(env)
                else:
                    env = EnvUtils.create_env_from_metadata(**env_kwargs)
                # handle environment wrappers
                env = EnvUtils.wrap_env_from_config(env, config=config)  # apply environment warpper, if applicable

                return env

            if config.experiment.rollout.batched:
                from tianshou.env import SubprocVectorEnv
                env_fns = [lambda env_i=i: create_env(env_i) for i in range(config.experiment.rollout.num_batch_envs)]
                env = SubprocVectorEnv(env_fns)
                env_name = env.get_env_attr(key="name", id=0)[0]
            else:
                env = create_env()
                env_name = env.name

            envs[env_name] = env
            print(env)

    print("")

    # setup for a new training run
    data_logger = DataLogger(
        log_dir,
        config,
        log_tb=config.experiment.logging.log_tb,
        log_wandb=config.experiment.logging.log_wandb,
    )
    model = algo_factory(
        algo_name=config.algo_name,
        config=config,
        obs_key_shapes=shape_meta_list[0]["all_shapes"],
        ac_dim=shape_meta_list[0]["ac_dim"],
        device=device,
    )

    # save the config as a json file
    with open(os.path.join(log_dir, '..', 'config.json'), 'w') as outfile:
        json.dump(config, outfile, indent=4)

    # if checkpoint is specified, load in model weights
    ckpt_path = config.experiment.ckpt_path
    if ckpt_path is not None:
        print("LOADING MODEL WEIGHTS FROM " + ckpt_path)
        from robomimic.utils.file_utils import maybe_dict_from_checkpoint
        ckpt_dict = maybe_dict_from_checkpoint(ckpt_path=ckpt_path)
        model.deserialize(ckpt_dict["model"])

    print("\n============= Model Summary =============")
    print(model)  # print model summary
    print("")

    # load training data
    trainset, validset = TrainUtils.load_data_for_training(
        config, obs_keys=shape_meta["all_obs_keys"])
    train_sampler = trainset.get_dataset_sampler()
    print("\n============= Training Dataset =============")
    print(trainset)
    print("")
    if validset is not None:
        print("\n============= Validation Dataset =============")
        print(validset)
        print("")

    # maybe retreve statistics for normalizing observations
    obs_normalization_stats = None
    if config.train.hdf5_normalize_obs:
        obs_normalization_stats = trainset.get_obs_normalization_stats()

    # maybe retreve statistics for normalizing actions
    action_normalization_stats = trainset.get_action_normalization_stats()

    # initialize data loaders
    train_loader = DataLoader(
        dataset=trainset,
        sampler=train_sampler,
        batch_size=config.train.batch_size,
        shuffle=(train_sampler is None),
        num_workers=config.train.num_data_workers,
        drop_last=True
    )

    if config.experiment.validate:
        # cap num workers for validation dataset at 1
        num_workers = min(config.train.num_data_workers, 1)
        valid_sampler = validset.get_dataset_sampler()
        valid_loader = DataLoader(
            dataset=validset,
            sampler=valid_sampler,
            batch_size=config.train.batch_size,
            shuffle=(valid_sampler is None),
            num_workers=num_workers,
            drop_last=True
        )
    else:
        valid_loader = None

    # print all warnings before training begins
    print("*" * 50)
    print("Warnings generated by robomimic have been duplicated here (from above) for convenience. Please check them carefully.")
    flush_warnings()
    print("*" * 50)
    print("")

    # main training loop
    best_valid_loss = None
    best_return = {k: -np.inf for k in envs} if config.experiment.rollout.enabled else None
    best_success_rate = {k: -1. for k in envs} if config.experiment.rollout.enabled else None
    last_ckpt_time = time.time()

    # number of learning steps per epoch (defaults to a full dataset pass)
    train_num_steps = config.experiment.epoch_every_n_steps
    valid_num_steps = config.experiment.validation_epoch_every_n_steps

    for epoch in range(1, config.train.num_epochs + 1): # epoch numbers start at 1
        step_log = TrainUtils.run_epoch(
            model=model,
            data_loader=train_loader,
            epoch=epoch,
            num_steps=train_num_steps,
            obs_normalization_stats=obs_normalization_stats,
        )
        model.on_epoch_end(epoch)

        # setup checkpoint path
        epoch_ckpt_name = "model_epoch_{}".format(epoch)

        # check for recurring checkpoint saving conditions
        should_save_ckpt = False
        if config.experiment.save.enabled:
            time_check = (config.experiment.save.every_n_seconds is not None) and \
                (time.time() - last_ckpt_time > config.experiment.save.every_n_seconds)
            epoch_check = (config.experiment.save.every_n_epochs is not None) and \
                (epoch > 0) and (epoch % config.experiment.save.every_n_epochs == 0)
            epoch_list_check = (epoch in config.experiment.save.epochs)
            should_save_ckpt = (time_check or epoch_check or epoch_list_check)
        ckpt_reason = None
        if should_save_ckpt:
            last_ckpt_time = time.time()
            ckpt_reason = "time"

        print("Train Epoch {}".format(epoch))
        print(json.dumps(step_log, sort_keys=True, indent=4))
        for k, v in step_log.items():
            if k.startswith("Time_"):
                data_logger.record("Timing_Stats/Train_{}".format(k[5:]), v, epoch)
            else:
                data_logger.record("Train/{}".format(k), v, epoch)

        # Evaluate the model on validation set
        if config.experiment.validate:
            with torch.no_grad():
                step_log = TrainUtils.run_epoch(model=model, data_loader=valid_loader, epoch=epoch, validate=True, num_steps=valid_num_steps)
            for k, v in step_log.items():
                if k.startswith("Time_"):
                    data_logger.record("Timing_Stats/Valid_{}".format(k[5:]), v, epoch)
                else:
                    data_logger.record("Valid/{}".format(k), v, epoch)

            print("Validation Epoch {}".format(epoch))
            print(json.dumps(step_log, sort_keys=True, indent=4))

            # save checkpoint if achieve new best validation loss
            valid_check = "Loss" in step_log
            if valid_check and (best_valid_loss is None or (step_log["Loss"] <= best_valid_loss)):
                best_valid_loss = step_log["Loss"]
                if config.experiment.save.enabled and config.experiment.save.on_best_validation:
                    epoch_ckpt_name += "_best_validation_{}".format(best_valid_loss)
                    should_save_ckpt = True
                    ckpt_reason = "valid" if ckpt_reason is None else ckpt_reason

        # Evaluate the model by by running rollouts

        # do rollouts at fixed rate or if it's time to save a new ckpt
        video_paths = None
        rollout_check = (epoch % config.experiment.rollout.rate == 0) or (should_save_ckpt and ckpt_reason == "time")
        if config.experiment.rollout.enabled and (epoch > config.experiment.rollout.warmstart) and rollout_check:
            # wrap model as a RolloutPolicy to prepare for rollouts
            rollout_model = RolloutPolicy(
                model,
                obs_normalization_stats=obs_normalization_stats,
                action_normalization_stats=action_normalization_stats,
            )

            num_episodes = config.experiment.rollout.n
            all_rollout_logs, video_paths = TrainUtils.rollout_with_stats(
                policy=rollout_model,
                envs=envs,
                horizon=config.experiment.rollout.horizon,
                use_goals=config.use_goals,
                num_episodes=num_episodes,
                render=False,
                video_dir=video_dir if config.experiment.render_video else None,
                epoch=epoch,
                video_skip=config.experiment.get("video_skip", 5),
                terminate_on_success=config.experiment.rollout.terminate_on_success,
            )

            # summarize results from rollouts to tensorboard and terminal
            for env_name in all_rollout_logs:
                rollout_logs = all_rollout_logs[env_name]
                for k, v in rollout_logs.items():
                    if k.startswith("Time_"):
                        data_logger.record("Timing_Stats/Rollout_{}_{}".format(env_name, k[5:]), v, epoch)
                    else:
                        data_logger.record("Rollout/{}/{}".format(k, env_name), v, epoch, log_stats=True)

                print("\nEpoch {} Rollouts took {}s (avg) with results:".format(epoch, rollout_logs["time"]))
                print('Env: {}'.format(env_name))
<<<<<<< HEAD
                ### YW: json.dumps raise an error for float32 values
                # print(json.dumps(rollout_logs, sort_keys=True, indent=4))
                print(rollout_logs)
                ### YW
=======
                for k, v in rollout_logs.items():
                    if v is not None:
                        rollout_logs[k] = float(v)
                print(json.dumps(rollout_logs, sort_keys=True, indent=4))
>>>>>>> 5e0f84f8

            # checkpoint and video saving logic
            updated_stats = TrainUtils.should_save_from_rollout_logs(
                all_rollout_logs=all_rollout_logs,
                best_return=best_return,
                best_success_rate=best_success_rate,
                epoch_ckpt_name=epoch_ckpt_name,
                save_on_best_rollout_return=config.experiment.save.on_best_rollout_return,
                save_on_best_rollout_success_rate=config.experiment.save.on_best_rollout_success_rate,
            )
            best_return = updated_stats["best_return"]
            best_success_rate = updated_stats["best_success_rate"]
            epoch_ckpt_name = updated_stats["epoch_ckpt_name"]
            should_save_ckpt = (config.experiment.save.enabled and updated_stats["should_save_ckpt"]) or should_save_ckpt
            if updated_stats["ckpt_reason"] is not None:
                ckpt_reason = updated_stats["ckpt_reason"]

        # check if we need to save model MSE
        should_save_mse = False
        if config.experiment.mse.enabled:
            if config.experiment.mse.every_n_epochs is not None and epoch % config.experiment.mse.every_n_epochs == 0:
                should_save_mse = True
            if config.experiment.mse.on_save_ckpt and should_save_ckpt:
                should_save_mse = True
        if should_save_mse:
            print("Computing MSE ...")
            if config.experiment.mse.visualize:
                save_vis_dir = os.path.join(vis_dir, epoch_ckpt_name)
            else:
                save_vis_dir = None
            mse_log, vis_log = model.compute_mse_visualize(
                trainset,
                validset,
                num_samples=config.experiment.mse.num_samples,
                savedir=save_vis_dir,
            )
            for k, v in mse_log.items():
                data_logger.record("{}".format(k), v, epoch)

            for k, v in vis_log.items():
                data_logger.record("{}".format(k), v, epoch, data_type='image')


            print("MSE Log Epoch {}".format(epoch))
            print(json.dumps(mse_log, sort_keys=True, indent=4))

        # # Only keep saved videos if the ckpt should be saved (but not because of validation score)
        # should_save_video = (should_save_ckpt and (ckpt_reason != "valid")) or config.experiment.keep_all_videos
        # if video_paths is not None and not should_save_video:
        #     for env_name in video_paths:
        #         os.remove(video_paths[env_name])

        # Save model checkpoints based on conditions (success rate, validation loss, etc)
        if should_save_ckpt:
            TrainUtils.save_model(
                model=model,
                config=config,
                env_meta=env_meta,
                shape_meta=shape_meta,
                ckpt_path=os.path.join(ckpt_dir, epoch_ckpt_name + ".pth"),
                obs_normalization_stats=obs_normalization_stats,
                action_normalization_stats=action_normalization_stats,
            )

        # Finally, log memory usage in MB
        process = psutil.Process(os.getpid())
        mem_usage = int(process.memory_info().rss / 1000000)
        data_logger.record("System/RAM Usage (MB)", mem_usage, epoch)
        print("\nEpoch {} Memory Usage: {} MB\n".format(epoch, mem_usage))

    # terminate logging
    data_logger.close()


def main(args):

    if args.config is not None:
        ext_cfg = json.load(open(args.config, 'r'))
        config = config_factory(ext_cfg["algo_name"])
        # update config with external json - this will throw errors if
        # the external config has keys not present in the base algo config
        with config.values_unlocked():
            config.update(ext_cfg)
    else:
        config = config_factory(args.algo)

    if args.dataset is not None:
        config.train.data = args.dataset

    if args.name is not None:
        config.experiment.name = args.name

    # get torch device
<<<<<<< HEAD
    ### YW: specify GPU for training via compute_device_id
    # device = TorchUtils.get_torch_device(try_to_use_cuda=config.train.cuda)
    device = TorchUtils.get_torch_device(
        try_to_use_cuda=config.train.cuda,
        device_id=args.compute_device_id,
    )
    ### YW
=======
    device = TorchUtils.get_torch_device(try_to_use_cuda=config.train.cuda, device_id=args.compute_device_id)
>>>>>>> 5e0f84f8

    # maybe modify config for debugging purposes
    if args.debug:
        # shrink length of training to test whether this run is likely to crash
        config.unlock()
        config.lock_keys()

        # train and validate (if enabled) for 3 gradient steps, for 2 epochs
        config.experiment.epoch_every_n_steps = 3
        config.experiment.validation_epoch_every_n_steps = 3
        config.train.num_epochs = 2

        # if rollouts are enabled, try 2 rollouts at end of each epoch, with 10 environment steps
        config.experiment.rollout.rate = 1
        config.experiment.rollout.n = 2
        config.experiment.rollout.horizon = 10

        # send output to a temporary directory
        config.train.output_dir = "/tmp/tmp_trained_models"

    # lock config to prevent further modifications and ensure missing keys raise errors
    config.lock()

    # catch error during training and print it
    res_str = "finished run successfully!"
    try:
        train(config, device=device)
    except Exception as e:
        res_str = "run failed with error:\n{}\n\n{}".format(e, traceback.format_exc())
    print(res_str)


if __name__ == "__main__":
    parser = argparse.ArgumentParser()

    # External config file that overwrites default config
    parser.add_argument(
        "--config",
        type=str,
        default=None,
        help="(optional) path to a config json that will be used to override the default settings. \
            If omitted, default settings are used. This is the preferred way to run experiments.",
    )

    # Algorithm Name
    parser.add_argument(
        "--algo",
        type=str,
        help="(optional) name of algorithm to run. Only needs to be provided if --config is not provided",
    )

    # Experiment Name (for tensorboard, saving models, etc.)
    parser.add_argument(
        "--name",
        type=str,
        default=None,
        help="(optional) if provided, override the experiment name defined in the config",
    )

    # Dataset path, to override the one in the config
    parser.add_argument(
        "--dataset",
        type=str,
        default=None,
        help="(optional) if provided, override the dataset path defined in the config",
    )

    # debug mode
    parser.add_argument(
        "--debug",
        action='store_true',
        help="set this flag to run a quick training run for debugging purposes"
    )

    parser.add_argument(
        "--compute_device_id",
        type=int,
        default=0,
        help="Compute device ID for FurnitureSim environment."
    )

    parser.add_argument(
        "--graphics_device_id",
        type=int,
        default=0,
        help="Rendering device ID for FurnitureSim environment."
    )

    args = parser.parse_args()
    main(args)<|MERGE_RESOLUTION|>--- conflicted
+++ resolved
@@ -365,17 +365,10 @@
 
                 print("\nEpoch {} Rollouts took {}s (avg) with results:".format(epoch, rollout_logs["time"]))
                 print('Env: {}'.format(env_name))
-<<<<<<< HEAD
                 ### YW: json.dumps raise an error for float32 values
                 # print(json.dumps(rollout_logs, sort_keys=True, indent=4))
                 print(rollout_logs)
                 ### YW
-=======
-                for k, v in rollout_logs.items():
-                    if v is not None:
-                        rollout_logs[k] = float(v)
-                print(json.dumps(rollout_logs, sort_keys=True, indent=4))
->>>>>>> 5e0f84f8
 
             # checkpoint and video saving logic
             updated_stats = TrainUtils.should_save_from_rollout_logs(
@@ -469,7 +462,6 @@
         config.experiment.name = args.name
 
     # get torch device
-<<<<<<< HEAD
     ### YW: specify GPU for training via compute_device_id
     # device = TorchUtils.get_torch_device(try_to_use_cuda=config.train.cuda)
     device = TorchUtils.get_torch_device(
@@ -477,9 +469,6 @@
         device_id=args.compute_device_id,
     )
     ### YW
-=======
-    device = TorchUtils.get_torch_device(try_to_use_cuda=config.train.cuda, device_id=args.compute_device_id)
->>>>>>> 5e0f84f8
 
     # maybe modify config for debugging purposes
     if args.debug:
